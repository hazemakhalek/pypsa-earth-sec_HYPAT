--- conflicted
+++ resolved
@@ -5,11 +5,7 @@
 summary_dir: results/
 costs_dir: data/ #TODO change to the equivalent of technology data
 
-<<<<<<< HEAD
-run: runname_test_131
-=======
 run: runname_test_kmeans_46
->>>>>>> ae3f465b
 
 foresight: overnight
 
@@ -17,11 +13,7 @@
   simpl: # only relevant for PyPSA-Eur
   - ""
   clusters: # number of nodes in Europe, any integer between 37 (1 node per country-zone) and several hundred
-<<<<<<< HEAD
-  - 131
-=======
   - 46
->>>>>>> ae3f465b
   planning_horizons: # investment years for myopic and perfect; or costs year for overnight
   - 2030
   ll:
