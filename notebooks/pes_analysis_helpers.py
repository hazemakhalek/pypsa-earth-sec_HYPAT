import pandas as pd
import pypsa
import numpy as np
import matplotlib.pyplot as plt
import matplotlib.colors as colors
import matplotlib as mpl
import geopandas as gpd
import cartopy.crs as ccrs
import os
from matplotlib.legend_handler import HandlerPatch
from matplotlib.patches import Circle, Ellipse

def sets_path_to_root(root_directory_name):  # Imported from pypsa-africa
    """
    Search and sets path to the given root directory (root/path/file).

    Parameters
    ----------
    root_directory_name : str
        Name of the root directory.
    n : int
        Number of folders the function will check upwards/root directed.

    """
    import os

    repo_name = root_directory_name
    n = 8  # check max 8 levels above. Random default.
    n0 = n

    while n >= 0:
        n -= 1
        # if repo_name is current folder name, stop and set path
        if repo_name == os.path.basename(os.path.abspath(".")):
            repo_path = os.getcwd()  # os.getcwd() = current_path
            os.chdir(repo_path)  # change dir_path to repo_path
            print("This is the repository path: ", repo_path)
            print("Had to go %d folder(s) up." % (n0 - 1 - n))
            break
        # if repo_name NOT current folder name for 5 levels then stop
        if n == 0:
            print("Cant find the repo path.")
        # if repo_name NOT current folder name, go one dir higher
        else:
            upper_path = os.path.dirname(os.path.abspath("."))  # name of upper folder
            os.chdir(upper_path)


def calc_expansion(n, carrier=None):
    '''''''returns expansion of generation and link components in MW'''''''    
    gens = n.generators.groupby('carrier').sum()
    inv_gens = gens.p_nom_opt - gens.p_nom

    links = n.links.groupby('carrier').sum()
    inv_links = links.p_nom_opt - links.p_nom

    inv = pd.concat([inv_gens, inv_links])

    if carrier != None:
        try:
            inv = inv.loc[carrier]
        except:
            print('carrier not existing')
    return inv


def calc_loads(n):
    '''''''in TWh'''''''
    loads_t = n.loads_t.p
    loads_t = loads_t[loads_t.columns.drop(list(loads_t.filter(regex='emissions')))]
    return loads_t.sum().sum() / 1e6 * n.snapshot_weightings.iloc[0,0]


def calc_generation(n, tech='all'):
    '''''''in TWh'''''''
    gen_t = n.generators_t.p[n.generators.loc[n.generators.bus.str.contains('1_AC$')].index].sum()
    gen_agg = pd.DataFrame(data={'bus':gen_t.index,'generation':gen_t.values})
    gen_agg['carrier'] = n.generators.loc[gen_agg.bus, 'carrier'].values
    gen_agg = gen_agg.groupby('carrier').sum() / 1e6 * n.snapshot_weightings.iloc[0,0]

    hydro_gen = n.storage_units_t.p.sum().sum() / 1e6 * n.snapshot_weightings.iloc[0,0]
    gen_agg.loc['hydro'] = [hydro_gen]

    link_gen_pps = n.links.filter(regex=('OCGT|biomass EOP|CHP'), axis=0)#n.links.loc[n.links.bus1.str.contains('_AC$', regex=True)]
    #link_gen_pps = n.links.loc[n.links.bus1.str.contains('_AC$', regex=True)]
    link_gen = -n.links_t.p1[link_gen_pps.index] / 1e6 * n.snapshot_weightings.iloc[0,0]
    link_gen.columns = link_gen_pps.carrier
    link_gen = link_gen.rename({'biomass EOP':'biomass', 'OCGT':'OCGT', 'urban central gas CHP':'gas_CHP', 'urban central solid biomass CHP':'biomass_CHP'}, axis=1)
    link_gen = link_gen.T.groupby(link_gen.T.index).sum().T
    for c in link_gen.columns:
        if c in gen_agg.index:
            gen_agg.loc[c] += link_gen[c].sum()
        else:
            gen_agg.loc[c] = {'generation':link_gen[c].sum()}

    res_idx = ['solar', 'rooftop-solar', 'onwind', 'onwind2', 'offwind', 'offwind2', 'csp', 'hydro', 'ror']
    if tech == 'all':
        return gen_agg
    elif tech == 'res':
        return gen_agg.loc[res_idx]
    else:
        return gen_agg.loc[tech]
    
    
def calc_util(n, tech):
    '''''Calculated capacity factor for generation technology'''''
    tech_index = n.generators.loc[n.generators.carrier == tech].index

    weightings = pd.DataFrame(
        np.outer(n.snapshot_weightings["generators"], [1.0] * len(tech_index)),
        index=n.snapshots,
        columns=tech_index,
    )
    
    gen_tech = (n.generators_t.p.filter(regex='{}$'.format(tech)) * weightings).sum()
    installed_cap = n.generators.p_nom_opt.filter(regex='{}$'.format(tech))
    year_avail = (n.generators_t.p_max_pu.filter(regex='{}$'.format(tech)) * weightings ).sum()
    
    max_gen_solar=(installed_cap * year_avail)
    
    return (gen_tech/max_gen_solar).mean()


def calc_additional_res(n, n_ref, tech):
    '''''''in GW'''''''

    res_index = n.generators.filter(regex='{}$'.format(tech), axis=0).index

    res_cap = n.generators.p_nom_opt[res_index].sum()
    res_cap_ref = n_ref.generators.p_nom_opt[res_index].sum()

    return (res_cap - res_cap_ref) / 1e3


def calc_additional_elec(n, n_ref):
    '''''''in GW'''''''

    elec_cap = n.links.filter(like='Electrolysis', axis=0).p_nom_opt.sum()
    res_cap_ref = n_ref.links.filter(like='Electrolysis', axis=0).p_nom_opt.sum()

    return (elec_cap - res_cap_ref) / 1e3


def calc_elec_cf(n):
    '''''Calculated capacity factor for electrolysis'''''
    elec_cap = n.links.filter(like='Electrolysis', axis=0).p_nom_opt.sum() *8760
    elec_output = n.links_t.p0.filter(like='Electrolysis').sum().sum() * n.snapshot_weightings.iloc[0,0]

    return elec_output / elec_cap

def calculate_spec_prod_costs(n):
    '''Takes a solved sector-coupled PyPSA network and outputs specific productio costs for one kg hydrogen at export nodes'''
    h2_prod_ex = n.links_t['p0'].filter(like='H2 export') #Amounts of H2 produced and provided for export
    h2_prod_ex.columns = h2_prod_ex.columns.str.strip(' export') #Modify column names to match with MP dataframe
    marginal_prices = n.buses_t.marginal_price.loc[:, h2_prod_ex.columns] #Marginal H2 prices at export nodes
    prod_costs = (h2_prod_ex * marginal_prices).sum(axis=0) #Product of production ampunts and prices yields total production costs for each export node
    spec_prod_costs = prod_costs / h2_prod_ex.sum(axis=0) # Division by total nodal production amount yields specific production costs of hydrogen for each export node
    spec_prod_costs = spec_prod_costs * 33.3 / 1000 #Calculate costs per kg assuming 1 kg H2 equals 33.3 KWh
    return spec_prod_costs

def calc_wap_h2_exp(n):
    '''Takes a solved sector-coupled PyPSA network and outputs specific productio costs for one kg exported hydrogen'''
    h2_prod_ex = n.links_t['p0'].filter(like='H2 export') #Amounts of H2 produced and provided for export

    h2_prod_ex.columns = h2_prod_ex.columns.str.strip(' export') #Modify column names to match with MP dataframe
    weightings = pd.DataFrame(
        np.outer(n.snapshot_weightings["generators"], [1.0] * len(h2_prod_ex.T)),
        index=n.snapshots,
        columns=h2_prod_ex.columns,
    )
    h2_prod_ex = h2_prod_ex * weightings
    marginal_prices = n.buses_t.marginal_price.loc[:, h2_prod_ex.columns] #Marginal H2 prices at export nodes
    prod_costs = (h2_prod_ex * marginal_prices).sum().sum() #Product of production ampunts and prices yields total production costs for each export node
    spec_prod_costs = prod_costs / h2_prod_ex.sum().sum() # Division by total nodal production amount yields specific production costs of hydrogen for each export node
    spec_prod_costs = spec_prod_costs * 33.3 / 1000 #Calculate costs per kg assuming 1 kg H2 equals 33.3 KWh
    return spec_prod_costs


def calc_wap_h2(n, agg=True):
    '''Takes a solved sector-coupled PyPSA network and outputs specific productio costs for one kg exported hydrogen'''
    d_h2 = n.loads_t['p'].filter(like='H2').drop('H2 export load', axis=1) #Amounts of H2 demanded at export node

    weightings = pd.DataFrame(
        np.outer(n.snapshot_weightings["generators"], [1.0] * len(d_h2.T)),
        index=n.snapshots,
        columns=d_h2.columns,
    )
    d_h2 = d_h2 * weightings
    d_h2.columns = n.loads.loc[d_h2.columns, 'bus']
    d_h2 = d_h2.groupby(d_h2.columns, axis=1).sum()

    marginal_prices = n.buses_t.marginal_price.loc[:, d_h2.columns] #Marginal H2 prices at export nodes
    h2_costs = (d_h2 * marginal_prices).sum()
    
    if agg:
        return h2_costs.sum() / d_h2.sum().sum() * 33.3 / 1000
    else:
        return h2_costs / d_h2.sum() * 33.3 / 1000

def calc_curtailment(n):
    '''''Returns curtailment in TWh'''''
    gen_ts = n.generators_t
    max_gen = gen_ts.p_max_pu * 3
    gen = gen_ts.p[max_gen.columns] * 3
    p_nom_max = n.generators.loc[max_gen.columns].p_nom_opt

    curtailment = ((p_nom_max * max_gen) - gen)
    agg_curtailment =  curtailment.sum().sum() / 1e6

    return agg_curtailment / (gen.sum().sum() / 1e6) * 100

def plot_expansion(n):
    color_dict = {
        'CCGT':'#ee8340',
        'biomass':"green",
        'coal':'k',
        'oil':'#B5A642',
        'onwind':"dodgerblue",
        'offwind':'#6895dd',
        'solar':"orange",
        'rooftop-solar':'#ffef60',
        'OCGT':'wheat',
        'hydro':'b',
        'nuclear':'r',
        'gas':'brown',
        'residential rural solar thermal':'coral',
        'services rural solar thermal':'coral',
        'residential urban decentral solar thermal':'coral',
        'services urban decentral solar thermal':'coral',
        'urban central solar thermal':'coral',
        'csp':'coral'
        }

    gens = n.generators
    gens.loc[gens.carrier.str.contains('solar thermal'), 'carrier'] = 'csp'
    gens.loc[gens.carrier.str.contains('solar thermal'), 'carrier'] = 'csp'
    gens.loc[gens.carrier.str.contains('offwind'), 'carrier'] = 'offwind'
    gens.loc[gens.carrier.str.contains('onwind'), 'carrier'] = 'onwind'
    gen_grouped = gens.groupby('carrier', as_index=False).sum(numeric_only =True)

    OCGT_exp = n.links.filter(like='OCGT', axis=0).sum().p_nom_opt
    gen_grouped.loc[gen_grouped.carrier == 'OCGT', 'p_nom_opt'] = gen_grouped.loc[gen_grouped.carrier == 'OCGT', 'p_nom'] + OCGT_exp


    stors = n.storage_units
    stors_grouped = stors.groupby('carrier', as_index=False).sum(numeric_only =True)

    techs = pd.concat([gen_grouped.set_index('carrier')[['p_nom', 'p_nom_opt']].divide(1e3), stors_grouped.set_index('carrier')[['p_nom', 'p_nom_opt']].divide(1e3)])
    techs.loc['hydro'] = techs.loc['hydro'] + techs.loc['ror']
    techs.drop('ror', inplace=True)
    techs['color'] = techs.reset_index().carrier.apply(lambda c: color_dict[c]).values
    techs.sort_index(inplace=True)

    fig, ax = plt.subplots(1, 1)
    fig.set_size_inches(12, 7)
    techs.p_nom_opt.plot.bar(ax=ax, color=techs.color, alpha=0.5)
    techs.p_nom.plot.bar(ax=ax, color=techs.color)

    ax.set_xlabel('Generation technology')
    ax.set_ylabel('Capacity in GW')

# def plot_h2_exports(n, sample_rate='W', aggregated=True):
#     links = n.links
#     links_t = n.links_t

#     exp_h2_links = n.links.loc[links.bus1 == 'H2 export bus']
#     exp_h2_links_ts = links_t.p0[exp_h2_links.index] * n.snapshot_weightings.iloc[0,0] / 1e3
#     exp_h2_links_ts = exp_h2_links_ts.resample(sample_rate).sum()

#     if aggregated:
#         exp_h2_links_ts = exp_h2_links_ts.sum(axis=1)

#     fig, ax = plt.subplots(1, 1)

#     exp_h2_links_ts.plot(ax=ax).legend(bbox_to_anchor=(1.1, 1.1))

#     ax.set_ylabel('Export quantity in GWh for chosen sample rate')
#     ax.set_xlabel('Snapshot')
#     if aggregated == False:
#         print('\n\nHighest H2 delivery from {}'.format(exp_h2_links_ts.sum().sort_values(ascending=False).idxmax()))



def plot_h2_production(n, sample_rate='W', aggregated=True):
    links = n.links
    links_t = n.links_t

    exp_h2_links = n.links.loc[links.bus1 == 'H2 export bus'].index.str.rstrip('export') + 'Electrolysis'
    exp_h2_links_prod_ts = links_t.p1[exp_h2_links] * -n.snapshot_weightings.iloc[0,0] / 1e3
    exp_h2_links_prod_ts = exp_h2_links_prod_ts.resample(sample_rate).sum()

    fig, ax = plt.subplots(1, 1)

    if aggregated:
        exp_h2_links_prod_ts = exp_h2_links_prod_ts.sum(axis=1)

    exp_h2_links_prod_ts.plot(ax=ax).legend(bbox_to_anchor=(1.1, 1.1))

    ax.set_ylabel('Production quantity in GWh for chosen sample rate')
    ax.set_xlabel('Snapshot')
    if aggregated == False:
        print('\n\nHighest H2 production quantity in {}'.format(exp_h2_links_prod_ts.sum().sort_values(ascending=False).idxmax()))

def calc_local_h2_share(n):
    links = n.links
    links_t = n.links_t

    exp_h2_links = n.links.loc[links.bus1 == 'H2 export bus']
    exp_h2_links_ts = links_t.p0[exp_h2_links.index] * n.snapshot_weightings.iloc[0,0] / 1e3
    exp_h2_links_exp = exp_h2_links_ts.sum().sum()

    exp_h2_links = n.links.loc[links.bus1 == 'H2 export bus'].index.str.rstrip('export') + 'Electrolysis'
    exp_h2_links_prod_ts = links_t.p1[exp_h2_links] * -n.snapshot_weightings.iloc[0,0] / 1e3
    exp_h2_links_prod = exp_h2_links_prod_ts.sum().sum()

    return  exp_h2_links_exp / exp_h2_links_prod

def plot_h2_mps(n, sample_rate='W', only_export=True, include_export_bus=False):
    links = n.links
    buses_t = n.buses_t

    if only_export:
        exp_h2_links = n.links.loc[links.bus1 == 'H2 export bus'].index.str.rstrip(' export')
        mp_ts = buses_t.marginal_price[exp_h2_links]
    else:
        mp_ts = buses_t.marginal_price.filter(regex='H2$')

    if include_export_bus:
            exp_bus = n.buses.filter(like='H2 export', axis=0).index
            mp_ts = pd.concat([mp_ts, buses_t.marginal_price[exp_bus]], axis=1)
            
    mp_ts = mp_ts.resample(sample_rate).mean()
    fig, ax = plt.subplots(1, 1)

    mp_ts.plot(ax=ax).legend(bbox_to_anchor=(1.1, 1.1))

    ax.set_ylabel('Average MP for H2')
    ax.set_xlabel('Snapshot')
    print('\n\nHighest mean hydrogen price in {}'.format(mp_ts.mean().sort_values(ascending=False).idxmax()))


def plot_elec_mps(n, sample_rate='W', only_export=True):
    links = n.links
    buses_t = n.buses_t

    if only_export:
        exp_h2_links = n.links.loc[links.bus1 == 'H2 export bus'].index.str.rstrip(' H2 export')
        mp_ts = buses_t.marginal_price[exp_h2_links]
    else:
        mp_ts = buses_t.marginal_price.filter(regex='_AC$')
    mp_ts = mp_ts.resample(sample_rate).mean()
    fig, ax = plt.subplots(1, 1)

    mp_ts.plot(ax=ax).legend(bbox_to_anchor=(1.1, 1.1))

    ax.set_ylabel('Average MP for electricity')
    ax.set_xlabel('Snapshot')
    print('\n\nHighest mean electricity price in {}'.format(mp_ts.mean().sort_values(ascending=False).idxmax()))


def get_fossil_emissions(n):
    '''''in t'''''   
    AC_index = n.buses[n.buses.carrier == 'AC'].index

    # vars_conv_gens = get_var(n, "Store", "e").loc[sns[-1], co2_atmosphere]
    conv_gens = list(n.carriers[n.carriers.co2_emissions > 0].index)
    conv_index = n.generators[n.generators.carrier.isin(conv_gens)].index    
    # vars_conv_gens = n.generators_t.p[conv_index]
    convs = n.generators[n.generators.carrier.isin(conv_gens)]
    conv_index = convs[convs['bus'].isin(AC_index)].index

    conv_gen = n.generators_t.p[conv_index].sum().sum() * n.snapshot_weightings.iloc[0, 0] / 1e6
    print('\nFossil generation amounts to {} TWh'.format(conv_gen))

    n.generators.loc[n.generators.carrier.isin(conv_gens), "emissions"] = 0
    n.generators.loc[conv_index, "emissions"] = n.generators.loc[
    conv_index, "carrier"
    ].apply(lambda x: n.carriers.loc[x].co2_emissions)
    n.generators.emissions = n.generators.emissions.fillna(0)

    weightings = pd.DataFrame(
        np.outer(n.snapshot_weightings["generators"], [1.0] * len(conv_index)),
        index=n.snapshots,
        columns=conv_index,
    )

    emission_factors = pd.DataFrame(
        np.outer(
            [1.0] * len(n.snapshot_weightings["generators"]),
            n.generators.loc[conv_index, "emissions"],
        ),
        index=n.snapshots,
        columns=conv_index,
    )

    return n.generators_t.p[conv_index], weightings, emission_factors, conv_index

def calc_curtailment(n):
    gen_ts = n.generators_t
    max_gen = gen_ts.p_max_pu * 3
    gen = gen_ts.p[max_gen.columns] * 3
    p_nom_max = n.generators.loc[max_gen.columns].p_nom_opt

    curtailment = ((p_nom_max * max_gen) - gen)
    agg_curtailment =  curtailment.sum().sum() / 1e6

    return agg_curtailment / (gen.sum().sum() / 1e6) * 100

def calc_batt_capa(n):
    '''in TWh'''
    return n.stores.filter(like='battery', axis=0).e_nom_opt.sum() / 1e6

def calc_batt_charge_capa(n):
    '''in GW'''
    return n.links.filter(regex='battery charge', axis=0).p_nom_opt.sum() / 1e3

def calc_batt_discharge_capa(n):
    '''in GW'''
    return n.links.filter(regex='battery discharge', axis=0).p_nom_opt.sum() / 1e3

def calc_h2_demand(n):
    return n.loads_t.p.filter(like='H2').multiply(n.snapshot_weightings.iloc[0,0]).divide(1e6).sum().sum()

def calc_ac_demand(n):
    return n.loads_t.p.filter(regex='_AC$').multiply(n.snapshot_weightings.iloc[0,0]).divide(1e6).sum().sum()

def calc_line_capa(n):
    return (n.lines.s_nom_opt * n.lines.length).sum()

def calc_elec_capa(n):
    return n.links.filter(like='Electrolysis', axis=0).p_nom_opt.sum() / 1e3

def calc_solar_capa(n):
    return n.generators.loc[n.generators.carrier == 'solar', 'p_nom_opt'].sum() / 1e3

def calc_onwind_capa(n):
    return n.generators.loc[n.generators.carrier.str.contains('onwind'), 'p_nom_opt'].sum() / 1e3

def calc_uhs_capa(n):
    '''in TWH'''
    return n.stores.filter(like='H2 Store', axis=0).e_nom_opt.sum() / 1e6

def calc_export_shares(n, absolute=True):
    ex_qs = n.links_t.p0.filter(like='H2 export').sum() * 3
    if absolute==False:
        ex_qs_rel = ex_qs / ex_qs.sum()
        return ex_qs_rel
    else:
        return ex_qs / 1e6

def calc_demand(n):
    loads = n.loads_t.p.filter(regex='_AC').sum().sum() *3 / 1e6
    return loads


def calc_wap_elec(n, agg=True):
    '''Takes a solved sector-coupled PyPSA network and returns electricity price per MWh for system or single nodes'''
    d_elec = n.loads_t['p'].filter(regex='AC$') #Amounts of electricity consumed

    weightings = pd.DataFrame(
        np.outer(n.snapshot_weightings["generators"], [1.0] * len(d_elec.T)),
        index=n.snapshots,
        columns=d_elec.columns,
    )
    d_elec = d_elec * weightings
    marginal_prices = n.buses_t.marginal_price.loc[:, d_elec.columns] #Marginal elec prices at nodes
    d_costs = (d_elec * marginal_prices).sum() #Product of demand and prices yields average total value of electricity consumed at nodes
    if agg:
        return d_costs.sum() / d_elec.sum().sum()
    else:
        return d_costs / d_elec.sum()


def calc_elec_mix(n):
    generation = calc_generation(n) 
    mix = generation.loc[generation.generation > 0]
    mix = mix.sort_values(by='generation', ascending=False)
    mix = mix/mix.sum()
    return mix.squeeze()


def calc_energy_mix(n):
    gens = n.generators_t.p / 1e6 * 3
    gens.columns = n.generators.loc[gens.columns, 'carrier'].str.strip()#.apply(rename_techs_tyndp)
    gens = gens.T.groupby(gens.columns).sum().T

    gens_hydro = n.storage_units_t.p_dispatch / 1e6 * 3
    gens_hydro.columns = n.storage_units.loc[gens_hydro.columns, 'carrier'].str.strip()#.apply(rename_techs_tyndp)
    gens_hydro = gens_hydro.T.groupby(gens_hydro.columns).sum().T

    gen_stor = n.stores_t.p.filter(regex='biomass|oil|biogas|gas Store') / 1e6 * 3
    gen_stor.columns = n.stores.loc[gen_stor.columns,'carrier'].str.strip()#.apply(rename_techs_tyndp)

    gen_stor = gen_stor.T.groupby(gen_stor.columns).sum().T#.drop('CCS', axis=1)

    gens = pd.concat([gens, gens_hydro, gen_stor.clip(lower=0)]).fillna(0)
    gens = gens.T.groupby(gens.T.index).sum().T
    gens = gens.groupby(gens.index).sum()
    gens = gens.sum()
    
    return gens.squeeze()

def calc_pipeline_cap(n):
    pipelines = n.links.filter(like='H2 pipeline', axis=0)
    pipeline_capa = pipelines.p_nom_opt * pipelines.length
    return pipeline_capa.sum()

def calc_emissions(n):
    emissions = n.stores_t.p.filter(like='atmosphere').squeeze().sum() * n.snapshot_weightings['generators'].iloc[0]
    return emissions

def create_summary_df(run_name):
    summary = pd.DataFrame()
    path = os.getcwd()+'/pypsa-earth-sec/results/{}/postnetworks'.format(run_name)
    exp_ports_all = []

    for f in os.listdir(path):
        n_path = path+'/{}'.format(f)
        q = int(f.split('_')[-1].split('e')[0])
        scen = f.split('_')[-2]
        year = f.split('_')[-4]

        n = pypsa.Network(n_path)

        #system costs
        system_costs = n.objective
        system_costs_corr = system_costs + n.objective_constant
        if q == 0:
            system_costs_no_exports= system_costs
            system_costs_no_exports_corr = system_costs_corr

        #average costs of exported hydrogen
        hydrogen_costs = (system_costs - system_costs_no_exports) / (q*1e9) * 33.3
        hydrogen_costs_corr = (system_costs_corr - system_costs_no_exports_corr) / (q*1e9) * 33.3

        #local markt prices
        elec_wap = calc_wap_elec(n)
        h2_wap = calc_wap_h2(n)
        
        #energy demand
        demand = calc_demand(n) + q
        ac_demand = calc_ac_demand(n)
        h2_demand = calc_h2_demand(n)

        #curtailment
        curtailment = calc_curtailment(n)
        
        exp_ports = n.links.filter(like='export', axis=0).index
        #export port shares and export h2 price according to MP
        if q == 0:
            hydrogen_wap_exp = 0
            exp_shares = pd.Series(np.zeros(len(exp_ports)), index=exp_ports)
            exp_ports_all = exp_ports
        else:
            hydrogen_wap_exp = calc_wap_h2_exp(n)
            exp_shares = pd.Series(np.zeros(len(exp_ports_all)), index=exp_ports_all)
            exp_shares_val = calc_export_shares(n)
            exp_shares.loc[exp_shares_val.index] = exp_shares_val.values
        exp_dict = {}

        for exp_p in exp_ports_all:
            exp_dict[exp_p+' share'] = exp_shares[exp_p]
            node = exp_p.split(' ')[0]
            exp_dict[exp_p+ ' solar cap'] = n.generators.loc[(n.generators.bus == node) & (n.generators.carrier == 'solar'), 'p_nom_opt'].item()
            exp_dict[exp_p+' onwind cap'] = n.generators.loc[(n.generators.bus == node) & (n.generators.carrier == 'onwind'), 'p_nom_opt'].item()
            exp_dict[exp_p+' onwind2 cap'] = n.generators.loc[(n.generators.bus == node) & (n.generators.carrier == 'onwind2'), 'p_nom_opt'].item()
            exp_dict[exp_p+' offwind cap'] = n.generators.loc[(n.generators.bus == node) & (n.generators.carrier == 'offwind'), 'p_nom_opt'].item()
            exp_dict[exp_p+' offwind2 cap'] = n.generators.loc[(n.generators.bus == node) & (n.generators.carrier == 'offwind2'), 'p_nom_opt'].item()
            exp_dict[exp_p+' csp cap'] = n.generators.loc[(n.generators.bus == node) & (n.generators.carrier == 'csp'), 'p_nom_opt'].item()
            exp_dict[exp_p+' rooftop-solar cap'] = n.generators.loc[(n.generators.bus == node) & (n.generators.carrier == 'rooftop-solar'), 'p_nom_opt'].item()

            if exp_p in exp_ports:
                exp_dict[exp_p+' electrolyzer cap'] = n.links.filter(like=node, axis=0).loc[n.links.carrier == 'H2 Electrolysis', 'p_nom_opt'].item()
                exp_dict[exp_p+' electrolyzer cf'] = n.links_t.p0.filter(like=node).filter(like='Electrolysis').sum().sum()*3 / (exp_dict[exp_p+' electrolyzer cap'] * 8760)
<<<<<<< HEAD
=======
                exp_dict[exp_p+' H2_WAP'] = (n.buses_t.marginal_price[exp_p.strip(' export')] * n.links_t.p0[exp_p]).sum() / n.links_t.p0[exp_p].sum() * 33.3 / 1e3
>>>>>>> 9e0e6988

        #renewable capacities
        solar_cap = n.generators.loc[n.generators.carrier == 'solar', 'p_nom_opt'].sum()
        onwind_cap = n.generators.loc[n.generators.carrier == 'onwind', 'p_nom_opt'].sum()
        onwind2_cap = n.generators.loc[n.generators.carrier == 'onwind2', 'p_nom_opt'].sum()
        offwind_cap = n.generators.loc[n.generators.carrier == 'offwind', 'p_nom_opt'].sum()
        offwind2_cap = n.generators.loc[n.generators.carrier == 'offwind2', 'p_nom_opt'].sum()
        roof_solar_cap = n.generators.loc[n.generators.carrier == 'rooftop-solar', 'p_nom_opt'].sum()
        csp_cap = n.generators.loc[n.generators.carrier == 'csp', 'p_nom_opt'].sum()

        #electrolyzer capacities and capacity factor
        elec_cap = n.links.filter(like='Electrolysis', axis=0).p_nom_opt.sum()
        elec_cf = n.links_t.p0.filter(like='Electrolysis').sum().sum()*3 / (elec_cap * 8760)

        #pipeline capa
        pipeline_cap = calc_pipeline_cap(n)

        #storage capacities
        battery_cap = calc_batt_capa(n)
        uhs_cap = calc_uhs_capa(n)

        #electricity and energy mix
        elec_mix = calc_elec_mix(n).sort_index().to_string() #relative
        ener_mix = calc_energy_mix(n).sort_index().to_string() #TWh

        #emissions
        emissions = calc_emissions(n) /1e6 #Mt
        emissions_mp = n.buses_t.marginal_price.filter(like='atmosphere').squeeze().mean()
        
        #Create row for summary df
        summary_general = pd.DataFrame(data={
                    #general
                    'network':[n_path],
                    'year':[int(year)],
                    'scenario':[scen],
                    'export_quantity':[int(q)],

                    #hydrogen export related
                    'system_costs':[system_costs],
                    'system_costs_add_ex':[system_costs_corr],
                    'exp_h2_cost_norm':[hydrogen_costs],
                    'exp_h2_cost_norm_add_ex':[hydrogen_costs_corr],
                    'exp_h2_cost_mp':[hydrogen_wap_exp],
                    'electrolyzer_cap':elec_cap,
                    'electrolyzer_cf':elec_cf,
                    'uhs_cap':uhs_cap,
                    'pipeline_cap':pipeline_cap,

                    #RES related
                    'solar_cap': solar_cap,
                    'onwind_cap':onwind_cap,
                    'onwind2_cap':onwind2_cap,
                    'offwind_cap':offwind_cap,
                    'offwind2_cap':offwind2_cap,
                    'roof_solar_cap':roof_solar_cap,
                    'csp_cap':csp_cap,
                    'battery_cap':battery_cap,
                    'electricity_mix_rel':elec_mix,
                    'energy_mix_abs':ener_mix,
                    'curtailment':curtailment,

                    #local markets related
                    'elec_wap':elec_wap,
                    'h2_wap':h2_wap,
                    'demand':demand,
                    'ac_demand':[ac_demand],
                    'h2_demand':[h2_demand],
                    'costs-demand-ratio':[system_costs / demand / 1e6],

                    #emission related
                    'emissions':emissions,
                    'emissions_mp':emissions_mp,
                    })
        summary_exp = pd.DataFrame(data={k:v for (k,v) in exp_dict.items()}, index=summary_general.index)
        summary_n = pd.concat([summary_general, summary_exp], axis=1)
        summary = pd.concat([summary, summary_n]).fillna(0)
        sort_dict = {'BS':0, 'AP':1, 'NZ':2}
        summary = summary.sort_values(['year', 'scenario', 'export_quantity']).sort_values(by='scenario', key= lambda k: k.map(sort_dict), kind='mergesort')
    try:
        os.mkdir(os.getcwd()+'/pypsa-earth-sec/outputs/{}'.format(run_name))
        os.mkdir(os.getcwd()+'/pypsa-earth-sec/outputs/{}/tables'.format(run_name))
        summary.to_csv(os.getcwd()+'/pypsa-earth-sec/outputs/{}/tables/summary.csv'.format(run_name))
        os.mkdir(os.getcwd()+'/pypsa-earth-sec/outputs/{}/plots'.format(run_name))
    except:
        summary.to_csv(os.getcwd()+'/pypsa-earth-sec/outputs/{}/tables/summary.csv'.format(run_name))
    return summary

def get_summary_df(run_name, update_table=True):
    try:
        df = pd.read_csv(os.getcwd()+'/pypsa-earth-sec/outputs/{}/tables/summary.csv'.format(run_name))
        if update_table == True:
            print('Updating existing summary dataframe for given run {}'.format(run_name))
            df = create_summary_df(run_name)
    except:
        print('Creating summary dataframe for given run {}'.format(run_name))
        df = create_summary_df(run_name)
    return df

# def get_networks(run_name):
#     networks = {}
#     path = os.getcwd()+'/pypsa-earth-sec/results/{}/postnetworks'.format(run_name)
#     for f in os.listdir(path):
#         n_path = path+'/{}'.format(f)
#         q = int(f.split('_')[-1].split('e')[0])
#         scen = f.split('_')[-2]
#         year = int(f.split('_')[-4])
#         n = pypsa.Network(n_path)

#         networks[year] = {}
#         networks[year][scen] = {}
#         networks[year][scen][q] = n
#     return networks

def get_networks(summary):
    summary = summary.reset_index()
    networks = {}
    for y in summary.year.unique():
        networks[y] = {}
        for s in summary.scenario.unique():
            networks[y][s] = {}
            summary_y_s = summary.loc[(summary.year == y) & (summary.scenario == s)]
            for q in summary_y_s.export_quantity.unique():
                n_path = summary_y_s.loc[summary_y_s.export_quantity == q, 'network'].item()
                n = pypsa.Network(n_path)
                networks[y][s][q] = n
    return networks


def get_network(df, year=2030, scenario='AP', quantity=0):
    df = df.reset_index()
    path = df.loc[(df.year == year) & (df.scenario == scenario) & (df.export_quantity == quantity), 'network'].item()
    n = pypsa.Network(path)
    return n


def plot_average_h2_costs(summary):
    summary = summary.reset_index()
    for y in summary.year.unique():
        fig, ax = plt.subplots(1, 1)
        fig.set_size_inches(8, 6)    
        costs_y = summary.loc[summary.year == y]
        color_dict = {'BS': 'red', 'AP':'blue', 'NZ':'green'}
        scen_dict = {'BS': 'Conservative', 'AP':'Realistic', 'NZ':'Optimistic'}
        for s in summary.scenario.unique():
            costs_y_s = costs_y.loc[costs_y.scenario == s]
            if y == 2030:
                h2_costs = costs_y_s.exp_h2_cost_norm
            else:
                h2_costs = costs_y_s.exp_h2_cost_norm_add_ex
            ax.plot(costs_y_s.export_quantity, h2_costs, label=scen_dict[s], color=color_dict[s], linestyle='dashed', alpha=0.8, linewidth=0.8)
            ax.scatter(costs_y_s.export_quantity.iloc[1:], h2_costs.iloc[1:], color=color_dict[s], s=30)
        
        ax.set_xlabel('Export quantity steps in TWh', fontsize=14)
        ax.set_ylabel('Average normalized costs of\nexported hydrogen in €/kg', fontsize=14)
        ax.set_xticks(costs_y_s.export_quantity.iloc[1:])

        tick_labels = costs_y_s.export_quantity.iloc[1:].astype(str)
        tick_labels.iloc[1] = '\n' + tick_labels.iloc[1]
        ax.set_xticklabels(tick_labels)
        ax.set_xlim((0, costs_y.export_quantity.max()))
        
        ax.legend(loc='lower right')
        ax.tick_params(axis='both', which='major', labelsize=12)
        plt.tight_layout()
        run_name = summary.network.iloc[0].split('/')[-3]
        plt.savefig(os.getcwd()+'/pypsa-earth-sec/outputs/{}/plots/export_average_h2_costs_{}.png'.format(run_name, str(y)))

def plot_h2_mp_exp(summary):
    summary = summary.reset_index()
    for y in summary.year.unique():
        fig, ax = plt.subplots(1, 1)
        fig.set_size_inches(8, 6)    
        costs_y = summary.loc[summary.year == y]
        color_dict = {'BS': 'red', 'AP':'blue', 'NZ':'green'}
        scen_dict = {'BS': 'Conservative', 'AP':'Realistic', 'NZ':'Optimistic'}
        for s in summary.scenario.unique():
            costs_y_s = costs_y.loc[costs_y.scenario == s]
            h2_costs = costs_y_s.exp_h2_cost_mp
            
            ax.plot(costs_y_s.export_quantity, h2_costs, label=scen_dict[s], color=color_dict[s], linestyle='dashed', alpha=0.8, linewidth=0.8)
            ax.scatter(costs_y_s.export_quantity.iloc[1:], h2_costs.iloc[1:], color=color_dict[s], s=30)
        
        ax.set_xlabel('Export quantity steps in TWh', fontsize=14)
        ax.set_ylabel('Weighted average price of\nexported hydrogen in €/kg', fontsize=14)
        ax.set_xticks(costs_y_s.export_quantity.iloc[1:])

        tick_labels = costs_y_s.export_quantity.iloc[1:].astype(str)
        tick_labels.iloc[1] = '\n' + tick_labels.iloc[1]
        ax.set_xticklabels(tick_labels)
        ax.set_xlim((0, costs_y.export_quantity.max()))
        
        ax.legend(loc='lower right')
        ax.tick_params(axis='both', which='major', labelsize=12)
        plt.tight_layout()
        run_name = summary.network.iloc[0].split('/')[-3]
        plt.savefig(os.getcwd()+'/pypsa-earth-sec/outputs/{}/plots/export_h2_mp_{}.png'.format(run_name, str(y)))

def plot_electrolyzer_caps(elec_cap):
    df = elec_cap.reset_index()
    for y in df.year.unique():
        fig, ax = plt.subplots(1, 1)
        fig.set_size_inches(8, 6)

        df_y = df.loc[df.year == y].drop('year', axis=1)
        df_y['electrolyzer_cap'] = df_y.electrolyzer_cap - df_y.filter(like='electrolyzer cap').sum(axis=1)
        df_y.rename({'electrolyzer_cap':'Electrolyzer capacity in other nodes'}, inplace=True, axis=1)
        df_y.set_index(['scenario', 'export_quantity']).plot.bar(stacked=True, ax=ax, cmap='spring_r')

        ax.set_ylabel('Electrolyzer capacity in MW')
        ax.legend(bbox_to_anchor=(1,1))

def plot_electrolyzer_cf(summary):
    df = summary.filter(like='cf')
    df.reset_index(inplace=True)
    for y in df.year.unique():
        fig, ax = plt.subplots(1, 1)
        fig.set_size_inches(8, 6)

        df_y = df.loc[df.year == y].drop('year', axis=1)
        
        df_y.rename({'electrolyzer_cf':'Overall electrolyzer capacity factor'}, inplace=True, axis=1)
        df_y.set_index(['scenario', 'export_quantity']).plot.bar(ax=ax, cmap='spring_r')

        ax.set_ylabel('Electrolyzer capacity factor')
        ax.legend(bbox_to_anchor=(1,1))


def plot_h2_exports(ns, summary, sample_rate='W', scenario='AP'):
    summary = summary.reset_index()
    summary = summary.loc[summary.export_quantity > 0]
    ex_quantities={2030: list(summary.loc[summary.year ==2030, 'export_quantity'].unique()),
                    2050: list(summary.loc[summary.year ==2050, 'export_quantity'].unique())} # , 2050: [10, 100, 500, 1000, 3000]
    scen_dict={'BS':'Conservative', 'AP':'Realistic', 'NZ':'Optimistic'}

    fig, ax = plt.subplots(5, len(summary.year.unique()), figsize=(12, 10))

    keys_list = list(ex_quantities.keys())

    exp_h2_dict = {}

    for year, quantities in ex_quantities.items():
        position_x =  keys_list.index(year)
        for (idx,q) in enumerate(quantities):
            position_y = quantities.index(q)
            n = ns[year][scenario][q]

            links = n.links
            links_t = n.links_t

            exp_h2_links = n.links.loc[links.bus1 == 'H2 export bus']
            exp_h2_links_ts = links_t.p0[exp_h2_links.index] * n.snapshot_weightings.iloc[0,0] / 1e3
            exp_h2_links_ts = exp_h2_links_ts.resample(sample_rate).sum()      # .sum() .mean()

            exp_h2_dict['{} {} {} TWh'.format(year, scen_dict[scenario], q)] = exp_h2_links_ts

            #exp_h2_links_ts.rename(columns=ports, inplace=True)

            if len(summary.year.unique()) > 1:
                exp_h2_links_ts.plot(ax=ax[position_y, position_x])

                # Set the title
                ax[position_y, position_x].set_title('{} {} {} TWh'.format(year, scen_dict[scenario], q))
                ax[position_y, position_x].legend(bbox_to_anchor=(1, 2))
                if idx > 0:
                    ax[position_y, position_x].legend().set_visible(False)  # Hide the legend for the first subplot
                ax[position_y, position_x].set_xlabel('')  # Hide the x-label
            else:
                exp_h2_links_ts.plot(ax=ax[position_y])

                # Set the title
                ax[position_y].set_title('{} {} {} TWh'.format(year, scen_dict[scenario], q))
                # ax[position_y].legend(bbox_to_anchor=(1, 2))
                if idx > 0:
                    ax[position_y].legend().set_visible(False)  # Hide the legend for the first subplot
                ax[position_y].set_xlabel('')  # Hide the x-label 

    if len(summary.year.unique()) > 1:
        handles, labels = ax[position_y, position_x].get_legend_handles_labels()
    else:
        handles, labels = ax[position_y].get_legend_handles_labels()
    fig.legend(handles, labels, bbox_to_anchor=(0.8, 0.95), ncol=4)

    # Modify the legend labels
    # new_labels = ['Pecem (BR.6)', 'Aratu (BR.5)', 'Itaguai (BR.19)', 'Rio Grande (BR.21)']
    # new_labels = exp_h2_links_ts.columns.to_list()
    # fig.legend(new_labels, bbox_to_anchor=(0.8, 0.95), ncol=4)


    # Set the y-label for the whole figure
    fig.text(0.05, 0.5, 'Hydrogen delivery to export locations with weekly resampling [GWh]', va='center', rotation='vertical', fontdict={'fontsize': 14})


    # Adjust the spacing between subplots
    plt.subplots_adjust(wspace=0.3)  # Adjust the width spacing between subplots
    plt.subplots_adjust(hspace=0.6)  # Adjust the height spacing between subplots

    # plt.savefig('../outputs/Hydrogen_delivery_{}.png'.format(scen_dict[s]), bbox_inches='tight')
    #plt.savefig('../outputs_{}/Hydrogen_delivery_{}.png'.format(run[2050], scen_dict[s]), bbox_inches='tight')
    return(None)


def plot_h2_export_prices(ns, summary, sample_rate='W', scenario='AP'):
    summary = summary.reset_index()
    summary = summary.loc[summary.export_quantity > 0]
    ex_quantities={2030: list(summary.loc[summary.year ==2030, 'export_quantity'].unique()),
                    2050: list(summary.loc[summary.year ==2050, 'export_quantity'].unique())} # , 2050: [10, 100, 500, 1000, 3000]
    scen_dict={'BS':'Conservative', 'AP':'Realistic', 'NZ':'Optimistic'}

    fig, ax = plt.subplots(5, len(summary.year.unique()), figsize=(12, 10))

    keys_list = list(ex_quantities.keys())

    exp_h2_dict = {}

    for year, quantities in ex_quantities.items():
        position_x =  keys_list.index(year)
        for (idx,q) in enumerate(quantities):
            position_y = quantities.index(q)
            n = ns[year][scenario][q]

            ex_buses = n.links.loc[n.links.bus1 == 'H2 export bus'].bus0
            mp_exp_ports = n.buses_t.marginal_price[ex_buses]
            mp_exp_bus = n.buses_t.marginal_price.filter(like='export')
            ex_prices = pd.concat([mp_exp_ports, mp_exp_bus], axis=1)
            ex_prices = ex_prices.resample('D').mean()
            
            # links = n.links
            # links_t = n.links_t

            # exp_h2_links = n.links.loc[links.bus1 == 'H2 export bus']
            # exp_h2_links_ts = links_t.p0[exp_h2_links.index] * n.snapshot_weightings.iloc[0,0] / 1e3
            # exp_h2_links_ts = exp_h2_links_ts.resample(sample_rate).sum()      # .sum() .mean()

            exp_h2_dict['{} {} {} TWh'.format(year, scen_dict[scenario], q)] = ex_prices

            #exp_h2_links_ts.rename(columns=ports, inplace=True)

            if len(summary.year.unique()) > 1:
                ex_prices.plot(ax=ax[position_y, position_x], linewidth=0.8)

                # Set the title
                ax[position_y, position_x].set_title('{} {} {} TWh'.format(year, scen_dict[scenario], q))
                ax[position_y, position_x].legend(bbox_to_anchor=(1, 2))
                if idx > 0:
                    ax[position_y, position_x].legend(bbox_to_anchor=(1,0.5)).set_visible(False)  # Hide the legend for the first subplot
                ax[position_y, position_x].set_xlabel('')  # Hide the x-label
            else:
                ex_prices.plot(ax=ax[position_y], linewidth=0.8)

                # Set the title
                ax[position_y].set_title('{} {} {} TWh'.format(year, scen_dict[scenario], q))
                # ax[position_y].legend(bbox_to_anchor=(1, 2))
                if idx > 0:
                    ax[position_y].legend().set_visible(False)  # Hide the legend for the first subplot
                ax[position_y].set_xlabel('')  # Hide the x-label 

    if len(summary.year.unique()) > 1:
        handles, labels = ax[position_y, position_x].get_legend_handles_labels()
    else:
        handles, labels = ax[position_y].get_legend_handles_labels()
    fig.legend(handles, labels, bbox_to_anchor=(0.8, 1), ncol=5)

    # Modify the legend labels
    # new_labels = ['Pecem (BR.6)', 'Aratu (BR.5)', 'Itaguai (BR.19)', 'Rio Grande (BR.21)']
    # new_labels = exp_h2_links_ts.columns.to_list()
    # fig.legend(new_labels, bbox_to_anchor=(0.8, 0.95), ncol=4)

    # Set the y-label for the whole figure
    fig.text(0.05, 0.5, 'Hydrogen prices at export locations and at artificial export bus with weekly resampling [€/MWh]', va='center', rotation='vertical', fontdict={'fontsize': 14})

    # Adjust the spacing between subplots
    plt.subplots_adjust(wspace=0.3)  # Adjust the width spacing between subplots
    plt.subplots_adjust(hspace=0.6)  # Adjust the height spacing between subplots

    # plt.savefig('../outputs/Hydrogen_delivery_{}.png'.format(scen_dict[s]), bbox_inches='tight')
    #plt.savefig('../outputs_{}/Hydrogen_delivery_{}.png'.format(run[2050], scen_dict[s]), bbox_inches='tight')
    return(None)

def make_legend_circles_for(sizes, scale=1.0, **kw):
    return [Circle((0, 0), radius=(s / scale) ** 0.5, **kw) for s in sizes]
def make_handler_map_to_scale_circles_as_in(ax, dont_resize_actively=False):
    fig = ax.get_figure()

    def axes2pt():
        return np.diff(ax.transData.transform([(0, 0), (1, 1)]), axis=0)[0] * (
            72.0 / fig.dpi
        )

    ellipses = []
    if not dont_resize_actively:

        def update_width_height(event):
            dist = axes2pt()
            for e, radius in ellipses:
                e.width, e.height = 2.0 * radius * dist

        fig.canvas.mpl_connect("resize_event", update_width_height)
        ax.callbacks.connect("xlim_changed", update_width_height)
        ax.callbacks.connect("ylim_changed", update_width_height)

    def legend_circle_handler(
        legend, orig_handle, xdescent, ydescent, width, height, fontsize
    ):
        w, h = 2.0 * orig_handle.get_radius() * axes2pt()
        e = Ellipse(
            xy=(0.5 * width - 0.5 * xdescent, 0.5 * height - 0.5 * ydescent),
            width=w,
            height=w,
        )
        ellipses.append((e, orig_handle.get_radius()))
        return e

    return {Circle: HandlerPatch(patch_func=legend_circle_handler)}

def plot_h2_infra(network):

    fig, ax = plt.subplots(subplot_kw={"projection": ccrs.Mercator()})

    fig.set_size_inches(10.5, 9)
    ex_qs = [network.links_t.p0.filter(like='export').sum().sum()/1e6*network.snapshot_weightings.iloc[0,0]]

    link_colors = ['blueviolet', 'mediumspringgreen', 'yellow',  'blue', 'cyan', 'red']

    for i, q in enumerate(ex_qs):

    # assign_location(n)
        n = network#s[2050]['AP'][q]
        if q > 200:
            bus_size_factor = 1e10#1e10
            linewidth_factor = 1e4
            elec_leg = 50
            pip_leg = 20
        else:
            bus_size_factor = 1e9#1e10
            linewidth_factor = 1e2
            elec_leg = 5
            pip_leg = 1
        # MW below which not drawn
        line_lower_threshold = 1e2
        bus_color = 'm'
        link_color = 'c'

        n.links.loc[:, "p_nom_opt"] = n.links.loc[:, "p_nom_opt"]
        # n.links.loc[n.links.carrier == "H2 Electrolysis"].p_nom_opt

        # Drop non-electric buses so they don't clutter the plot
        n.buses.drop(n.buses.index[n.buses.carrier != "AC"], inplace=True)

        elec = n.links.index[n.links.carrier == "H2 Electrolysis"]

        bus_sizes = (
            n.links.loc[elec, "p_nom_opt"].groupby(n.links.loc[elec, "bus0"]).sum()
            / bus_size_factor
        )

        # make a fake MultiIndex so that area is correct for legend
        bus_sizes.index = pd.MultiIndex.from_product([bus_sizes.index, ["electrolysis"]])

        n.links = n.links.filter(like='H2 pipeline', axis=0)

        #n.links.drop(n.links.index[n.links.carrier != "H2 pipeline"], inplace=True)

        link_widths = n.links.p_nom_opt / linewidth_factor
        link_widths[n.links.p_nom_opt < line_lower_threshold] = 0.0

        n.links.bus0 = n.links.bus0.str.replace(" H2", "")
        n.links.bus1 = n.links.bus1.str.replace(" H2", "")

        print(link_widths.sort_values())

        print(n.links[["bus0", "bus1"]])

        n_buses = n.buses
        n_buses = n_buses.loc[n_buses.carrier == 'AC']
        pos = n_buses[['x', 'y']].describe()
        span_x = pos.loc['max', 'x'] - pos.loc['min', 'x']
        span_y = pos.loc['max', 'y'] - pos.loc['min', 'y']
        
        #link_color = [float(q)]*len(n.links)
        n.plot(
            bus_sizes=bus_sizes*1e5,
            bus_colors={"electrolysis": bus_color},
            link_colors=link_color,
            link_widths=link_widths,
            branch_components=["Link"],
            color_geomap={"ocean": "lightblue", "land": "gainsboro"},
            ax=ax,
            boundaries=(pos.loc['min', 'x'] - span_x*0.15, pos.loc['max', 'x'] + span_x*0.15, pos.loc['min', 'y'] - span_y*0.15, pos.loc['max', 'y'] + span_y*0.15),
            #boundaries=(-75, -33, -35, 6), # Brazil
            #boundaries=(11, 26, -29, -15), # Namibia
            #boundaries=(21, 41, 42, 55), # Ukraine
            link_cmap='Dark2',
            #color_geomap='no_export'
        )


        handles = make_legend_circles_for(
            [elec_leg*1e9, 0.2*elec_leg*1e9], scale=bus_size_factor/1e9, facecolor=bus_color
        )
        labels = ["{} GW".format(s) for s in (elec_leg, int(0.2*elec_leg))]
        l2 = ax.legend(
            handles,
            labels,
            loc="lower right",
            #bbox_to_anchor=(0.01, 1.01),
            labelspacing=0.8,
            framealpha=1.0,
            title="Electrolyzer capacity",
            handler_map=make_handler_map_to_scale_circles_as_in(ax, dont_resize_actively=False),
        )
        ax.add_artist(l2)

        handles2 = []
        labels = []

        for s in (pip_leg, int(0.1*pip_leg)):
            handles2.append(
                plt.Line2D([0], [0], color=link_color, linewidth=s * 1e3 / linewidth_factor)#*1e3
            )
            labels.append("{} GW".format(s))
        l1_1 = ax.legend(
            handles2,
            labels,
            loc="upper right",
            #bbox_to_anchor=(0.32, 1.01),
            framealpha=1,
            labelspacing=0.8,
            handletextpad=1.5,
            title="H2 pipeline capacity",
        )
        ax.add_artist(l1_1)

def plot_res_caps(df):
    fig, ax = plt.subplots(1, 1)
    fig.set_size_inches(8, 6)
    df = df.filter(regex='cap$').drop(df.filter(regex='_AC').columns, axis=1).drop('battery_cap', axis=1)
    df = df.rename(lambda c: c.split('_')[0], axis=1)
    colors={
            'solar':'gold',
            'onwind':'blue',
            'onwind2':'royalblue',
            'offwind':'lightblue',
            'offwind2':'dodgerblue',
            'roof':'orange',
            'csp':'coral'
        }
    df.plot.bar(stacked=True, ax=ax, color=df.columns.map(colors))
    ax.set_ylabel('Installed capacity in MW')

def plot_res_caps_exp_nodes(df, technology='solar'):
    fig, ax = plt.subplots(1,3)
    fig.set_size_inches(20, 6)
    for (i_s, s) in enumerate(df.index.get_level_values(1).unique()):
        df_s = df.reset_index()
        df_s = df_s.loc[df_s.scenario == s].set_index(['scenario', 'export_quantity'])
        df_s_exp = df_s.filter(regex='cap$').filter(regex='_AC')
        #.filter(regex=technology)
        df_s_exp = df_s_exp.rename(lambda c: c.split(' ')[3], axis=1)
        df_s_exp = df_s_exp.T.groupby(df_s_exp.T.index).sum().T
        colors={
            'solar':'gold',
            'onwind':'blue',
            'onwind2':'royalblue',
            'offwind':'lightblue',
            'offwind2':'dodgerblue',
            'rooftop-solar':'orange',
            'csp':'coral'
        }
        if i_s > 0:
            df_s_exp.plot.bar(stacked=True, ax=ax[i_s], color=df_s_exp.columns.map(colors))
        else:
            df_s_exp.plot.bar(stacked=True, ax=ax[i_s], color=df_s_exp.columns.map(colors))
        ax[i_s].set_ylabel('Installed capacity in MW')

def plot_uhs_caps(ns):
    df = pd.DataFrame()
    for y in ns.keys():
        fig, ax = plt.subplots(1, 1)
        fig.set_size_inches(8, 6)
        ns_y = ns[y]
        for (j, s) in enumerate(ns_y.keys()):
            ns_y_s = ns_y[s]
            for (i, q) in enumerate(ns_y_s.keys()):
                n = ns_y_s[q]
                n_uhs = n.stores.filter(like='H2 Store', axis=0)
                n_uhs = n_uhs[n_uhs.e_nom_opt > 0].e_nom_opt.to_frame().T
                n_uhs.index = [i]

                df_n = pd.DataFrame(data={'scenario':s, 'export_quantity':q}, index=[i])
                df_n = pd.concat([df_n, n_uhs], axis=1)
                df = pd.concat([df, df_n])
            if j > 0:
                df.set_index(['scenario', 'export_quantity']).plot.bar(stacked=True, ax=ax, cmap='spring_r', legend=False)
            else:
                df.set_index(['scenario', 'export_quantity']).plot.bar(stacked=True, ax=ax, cmap='spring_r', legend=True)
            ax.set_ylabel('Hydrogen storage capacity in MWh')
            
def plot_elec_mix(df):
    df = df.reset_index()
    fig, ax = plt.subplots(1,3)
    fig.set_size_inches(20, 6)

    #demand = df.loc[df.scenario == s].set_index(['year', 'scenario', 'export_quantity']).ac_demand
    for (idx_s,s) in enumerate(df.scenario.unique()):
        df_s = df.loc[df.scenario == s].set_index(['year', 'scenario', 'export_quantity'])[['electricity_mix_rel']]
        df_s_tech = df_s.electricity_mix_rel.apply(lambda m: pd.Series(m.split('\n')[1:]).apply(lambda s: s.split(' ')[0]))
        df_s_shares = df_s.electricity_mix_rel.apply(lambda m: pd.Series(m.split('\n')[1:]).apply(lambda s: float(s.split(' ')[-1])*100))
        # mix_dict = {}
        # for q in df_s_shares.iterrows():
            
        # elec_mix = pd.DataFrame(index=df_s_shares.index, columns=df_s_tech.iloc[0].values)
        df_s_shares.columns = df_s_tech.iloc[0].values
        df_s_shares = df_s_shares.T.sort_values(by=(df_s_shares.index.get_level_values(0)[0], s, 0), ascending=False).T

        # #df_s_key = pd.Series(summary_res.electricity_mix_rel.iloc[0].split('\n')).apply(lambda s: s.split(' ')[0])
        # df_s_value = pd.Series(summary_res.electricity_mix_rel.iloc[0].split('\n')).apply(lambda s: s.split(' ')[-1])
        # df_s_value = df_s_value.iloc[1:].astype(float)
        # df_s_value.index = df_s_key.iloc[1:].values
        #mix_s = pd.DataFrame(index=df_s.index, data=df_s_value.to_dict())
        #mix_s = mix_s * demand
        colors={
            'solar':'gold',
            'onwind':'steelblue',
            'onwind2':'royalblue',
            'offwind':'lightblue',
            'offwind2':'cyan',
            'rooftop-solar':'orange',
            'csp':'coral',
            'biomass':'green',
            'hydro':'midnightblue',
            'ror':'slateblue',
            'nuclear':'greenyellow',
            'coal':'brown',
            'OCGT':'red',
            'CCGT':'darkred',
            'oil':'grey',
            'gas_CHP':'crimson',
            'biomass_CHP':'lawngreen',
        }
        
        df_s_shares.plot.bar(stacked=True, ax=ax[idx_s], color=df_s_shares.columns.map(colors))
    
        ax[idx_s].set_ylabel('Electricity share [%]')
        
        h, l = ax[idx_s].get_legend_handles_labels()
        #ax[idx_s].legend(bbox_to_anchor=(0.6,1.3), ncol=3, handles=h[:int(len(h)/3)], labels=l[:int(len(l)/3)])
        ax[idx_s].legend(bbox_to_anchor=(1,1.3), ncol=3, handles=h, labels=l)

def plot_energy_mix(df):
    df = df.reset_index()
    fig, ax = plt.subplots(1,3)
    fig.set_size_inches(20, 6)

    #demand = df.loc[df.scenario == s].set_index(['year', 'scenario', 'export_quantity']).ac_demand
    for (idx_s,s) in enumerate(df.scenario.unique()):
        df_s = df.loc[df.scenario == s].set_index(['year', 'scenario', 'export_quantity'])[['energy_mix_abs']]
        df_s_tech = df_s.energy_mix_abs.apply(lambda m: pd.Series(m.split('\n')[1:]).apply(lambda s: s.split('   ')[0]))
        df_s_shares = df_s.energy_mix_abs.apply(lambda m: pd.Series(m.split('\n')[1:]).apply(lambda s: float(s.split('   ')[-1])))
        df_s_shares.columns = df_s_tech.iloc[0].values
        df_s_shares = df_s_shares[df_s_shares > 0.01].dropna(axis=1)
        df_s_shares = df_s_shares.T.sort_values(by=(df_s_shares.index.get_level_values(0)[0], s, 0), ascending=False).T

        # #df_s_key = pd.Series(summary_res.electricity_mix_rel.iloc[0].split('\n')).apply(lambda s: s.split(' ')[0])
        # df_s_value = pd.Series(summary_res.electricity_mix_rel.iloc[0].split('\n')).apply(lambda s: s.split(' ')[-1])
        # df_s_value = df_s_value.iloc[1:].astype(float)
        # df_s_value.index = df_s_key.iloc[1:].values
        #mix_s = pd.DataFrame(index=df_s.index, data=df_s_value.to_dict())
        #mix_s = mix_s * demand
        colors={
            'solar':'gold',
            'onwind':'steelblue',
            'onwind2':'royalblue',
            'offwind':'lightblue',
            'offwind2':'cyan',
            'rooftop-solar':'orange',
            'csp':'coral',
            'solar thermal':'lightcoral',
            'biomass':'green',
            'solid biomass':'green',
            'hydro':'midnightblue',
            'ror':'slateblue',
            'nuclear':'greenyellow',
            'coal':'brown',
            'OCGT':'red',
            'CCGT':'darkred',
            'oil':'grey',
            'biogas':'lawngreen',
            'gas':'crimson'
        }
        
        df_s_shares.plot.bar(stacked=True, ax=ax[idx_s], color=df_s_shares.columns.map(colors))

        ax[idx_s].set_ylabel('Energy share [MWh]')
        
        h, l = ax[idx_s].get_legend_handles_labels()
        #ax[idx_s].legend(bbox_to_anchor=(0.6,1.3), ncol=3, handles=h[:int(len(h)/3)], labels=l[:int(len(l)/3)])
        ax[idx_s].legend(bbox_to_anchor=(1,1.3), ncol=3, handles=h, labels=l)

def plot_mps(df):
    df = df.reset_index()

    plt.rcParams.update({
        "text.usetex": True,
        "font.family": "Helvetica"
    })
    plt.rc('text.latex', preamble=r'\usepackage{cmbright}')
    fig, axs = plt.subplots(len(df.year.unique()), 1)
    fig.set_size_inches(12, 4*len(df.year.unique()))

    color_dict = {'elec': '#005b7f', 'h2':'#b2d235', 'NZ':'#b2d235'}
    marker_dict = {'BS': '^', 'AP':'s', 'NZ':'o'}
    scen_dict = {'BS': 'Conservative', 'AP':'Realistic', 'NZ':'Optimistic'}

    for i, y in enumerate(df.year.unique()):
        
        if len(df.year.unique()) > 1:
            ax = axs[i]
        else:
            ax = axs
        df_y = df.loc[df.year == y]
        if (y == 2050):
            df_y = df_y.loc[df_y.export_quantity <= 3000]

        
        min_elec = df_y[['export_quantity', 'elec_wap']].groupby('export_quantity', as_index=False).min(numeric_only=True)
        max_elec = df_y[['export_quantity', 'elec_wap']].groupby('export_quantity', as_index=False).max(numeric_only=True)

        min_h2 = df_y[['export_quantity', 'h2_wap']].groupby('export_quantity').min(numeric_only=True)/33.3*1e3
        max_h2 = df_y[['export_quantity', 'h2_wap']].groupby('export_quantity').max(numeric_only=True)/33.3*1e3

        plots1 = []
        plots2 = []
        for s in df_y.scenario.unique():
            df_y_s = df_y.loc[df_y.scenario == s]
            df_y_s = df_y_s.set_index('export_quantity')
            ax.scatter(df_y_s.index, df_y_s.elec_wap, label=scen_dict[s], color=color_dict['elec'], marker=marker_dict[s])#, linestyle='dashed', linewidth=0.8)
            ax.scatter(df_y_s.index, df_y_s.h2_wap/33.3*1e3, label=scen_dict[s], color=color_dict['h2'], marker=marker_dict[s])#, linestyle='dashed', linewidth=0.8)


            ax.fill_between(min_elec.export_quantity, min_elec.elec_wap, max_elec.elec_wap, color=color_dict['elec'], alpha=.1)
            ax.fill_between(min_h2.index, min_h2.h2_wap, max_h2.h2_wap, color=color_dict['h2'], alpha=.1)
            ax.set_ylim((0, max(max_h2.h2_wap.max(), max_elec.elec_wap.max())))
            ax.tick_params(axis='both', which='major', labelsize=20)
            if (y == 2030):
                ax.set_xticklabels([])
                ax.legend(loc='upper left', fontsize=10, ncol=3)
                h, l = ax.get_legend_handles_labels()
                leg1 = ax.legend(handles=[i for i in h[0::2]], labels=[i for i in l[0::2]], loc='upper right', fontsize=18, title=r'\huge\textbf{Electricity}', bbox_to_anchor=(0.3, 1.6))
                ax.legend(handles=[i for i in h[1::2]], labels=[i for i in l[1::2]], loc='upper right', fontsize=18, title=r'\huge\textbf{Hydrogen}', bbox_to_anchor=(1, 1.6))
                ax.add_artist(leg1)
            else:
                ax.set_xlabel(r'\textbf{Export quantity [TWh]}', fontsize=20)

            ax.set_title(y, fontdict={'size':20})
            fig.text(0.05, 0.5, r'\textbf{Average prices [€/MWh]}', va='center', rotation='vertical', fontsize=20)
<|MERGE_RESOLUTION|>--- conflicted
+++ resolved
@@ -572,10 +572,7 @@
             if exp_p in exp_ports:
                 exp_dict[exp_p+' electrolyzer cap'] = n.links.filter(like=node, axis=0).loc[n.links.carrier == 'H2 Electrolysis', 'p_nom_opt'].item()
                 exp_dict[exp_p+' electrolyzer cf'] = n.links_t.p0.filter(like=node).filter(like='Electrolysis').sum().sum()*3 / (exp_dict[exp_p+' electrolyzer cap'] * 8760)
-<<<<<<< HEAD
-=======
                 exp_dict[exp_p+' H2_WAP'] = (n.buses_t.marginal_price[exp_p.strip(' export')] * n.links_t.p0[exp_p]).sum() / n.links_t.p0[exp_p].sum() * 33.3 / 1e3
->>>>>>> 9e0e6988
 
         #renewable capacities
         solar_cap = n.generators.loc[n.generators.carrier == 'solar', 'p_nom_opt'].sum()
