--- conflicted
+++ resolved
@@ -75,15 +75,6 @@
     # # 1e3 converts from W/m^2 to MW/(1000m^2) = kW/m^2
     # solar_thermal = options['solar_cf_correction'] * solar_thermal / 1e3
 
-<<<<<<< HEAD
-    #energy_totals = pd.read_csv(snakemake.input.energy_totals_name, index_col=0)
-
-    #nodal_energy_totals = energy_totals.loc[pop_layout.ct].fillna(0.)
-    #nodal_energy_totals.index = pop_layout.index
-    # # district heat share not weighted by population
-    #district_heat_share = nodal_energy_totals["district heat share"].round(2)
-    #nodal_energy_totals = nodal_energy_totals.multiply(pop_layout.fraction, axis=0)
-=======
     energy_totals = pd.read_csv(snakemake.input.energy_totals_name,
                                 index_col=0)
 
@@ -96,7 +87,6 @@
     # district_heat_share = nodal_energy_totals["district heat share"].round(2)
     nodal_energy_totals = nodal_energy_totals.multiply(pop_layout.fraction,
                                                        axis=0)
->>>>>>> 8c2e6310
 
     # # copy forward the daily average heat demand into each hour, so it can be multipled by the intraday profile
     # daily_space_heat_demand = xr.open_dataarray(snakemake.input.heat_demand_total).to_pandas().reindex(index=n.snapshots, method="ffill")
