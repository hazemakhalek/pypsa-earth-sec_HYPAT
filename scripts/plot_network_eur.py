--- conflicted
+++ resolved
@@ -571,7 +571,6 @@
         transparent=True,
     )
 
-<<<<<<< HEAD
 # TODO function redifinition
 # def plot_series(network, carrier="AC", name="test"):
 
@@ -733,168 +732,6 @@
 #         ),
 #         transparent=True,
 #     )
-=======
-
-def plot_series(network, carrier="AC", name="test"):
-    n = network.copy()
-    assign_location(n)
-    assign_carriers(n)
-
-    buses = n.buses.index[n.buses.carrier.str.contains(carrier)]
-
-    supply = pd.DataFrame(index=n.snapshots)
-    for c in n.iterate_components(n.branch_components):
-        n_port = 4 if c.name == "Link" else 2
-        for i in range(n_port):
-            supply = pd.concat(
-                (
-                    supply,
-                    (-1)
-                    * c.pnl["p" + str(i)]
-                    .loc[:, c.df.index[c.df["bus" + str(i)].isin(buses)]]
-                    .groupby(c.df.carrier, axis=1)
-                    .sum(),
-                ),
-                axis=1,
-            )
-
-    for c in n.iterate_components(n.one_port_components):
-        comps = c.df.index[c.df.bus.isin(buses)]
-        supply = pd.concat(
-            (
-                supply,
-                ((c.pnl["p"].loc[:, comps]).multiply(c.df.loc[comps, "sign"]))
-                .groupby(c.df.carrier, axis=1)
-                .sum(),
-            ),
-            axis=1,
-        )
-
-    supply = supply.groupby(rename_techs_tyndp, axis=1).sum()
-
-    both = supply.columns[(supply < 0.0).any() & (supply > 0.0).any()]
-
-    positive_supply = supply[both]
-    negative_supply = supply[both]
-
-    positive_supply[positive_supply < 0.0] = 0.0
-    negative_supply[negative_supply > 0.0] = 0.0
-
-    supply[both] = positive_supply
-
-    suffix = " charging"
-
-    negative_supply.columns = negative_supply.columns + suffix
-
-    supply = pd.concat((supply, negative_supply), axis=1)
-
-    # 14-21.2 for flaute
-    # 19-26.1 for flaute
-
-    start = "2013-02-19"
-    stop = "2013-02-26"
-
-    threshold = 10e3
-
-    to_drop = supply.columns[(abs(supply) < threshold).all()]
-
-    if len(to_drop) != 0:
-        print("dropping", to_drop)
-        supply.drop(columns=to_drop, inplace=True)
-
-    supply.index.name = None
-
-    supply = supply / 1e3
-
-    supply.rename(
-        columns={"electricity": "electric demand", "heat": "heat demand"}, inplace=True
-    )
-    supply.columns = supply.columns.str.replace("residential ", "")
-    supply.columns = supply.columns.str.replace("services ", "")
-    supply.columns = supply.columns.str.replace("urban decentral ", "decentral ")
-
-    preferred_order = pd.Index(
-        [
-            "electric demand",
-            "transmission lines",
-            "hydroelectricity",
-            "hydro reservoir",
-            "run of river",
-            "pumped hydro storage",
-            "CHP",
-            "onshore wind",
-            "offshore wind",
-            "solar PV",
-            "solar thermal",
-            "building retrofitting",
-            "ground heat pump",
-            "air heat pump",
-            "resistive heater",
-            "OCGT",
-            "gas boiler",
-            "gas",
-            "natural gas",
-            "methanation",
-            "hydrogen storage",
-            "battery storage",
-            "hot water storage",
-        ]
-    )
-
-    new_columns = preferred_order.intersection(supply.columns).append(
-        supply.columns.difference(preferred_order)
-    )
-
-    supply = supply.groupby(supply.columns, axis=1).sum()
-    fig, ax = plt.subplots()
-    fig.set_size_inches((8, 5))
-
-    (
-        supply.loc[start:stop, new_columns].plot(
-            ax=ax,
-            kind="area",
-            stacked=True,
-            linewidth=0.0,
-            color=[
-                snakemake.config["plotting"]["tech_colors"][i.replace(suffix, "")]
-                for i in new_columns
-            ],
-        )
-    )
-
-    handles, labels = ax.get_legend_handles_labels()
-
-    handles.reverse()
-    labels.reverse()
-
-    new_handles = []
-    new_labels = []
-
-    for i, item in enumerate(labels):
-        if "charging" not in item:
-            new_handles.append(handles[i])
-            new_labels.append(labels[i])
-
-    ax.legend(new_handles, new_labels, ncol=3, loc="upper left", frameon=False)
-    ax.set_xlim([start, stop])
-    ax.set_ylim([-1300, 1900])
-    ax.grid(True)
-    ax.set_ylabel("Power [GW]")
-    fig.tight_layout()
-
-    fig.savefig(
-        "{}{}/maps/series-{}-{}-{}-{}-{}.pdf".format(
-            snakemake.config["results_dir"],
-            snakemake.config["run"],
-            snakemake.wildcards["lv"],
-            carrier,
-            start,
-            stop,
-            name,
-        ),
-        transparent=True,
-    )
->>>>>>> d32b2107
 
 
 if __name__ == "__main__":
