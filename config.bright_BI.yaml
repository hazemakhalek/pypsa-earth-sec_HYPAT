logging_level: INFO
tutorial: false

results_dir: results/
summary_dir: results/
costs_dir: data/ #TODO change to the equivalent of technology data

run:
<<<<<<< HEAD
  name: 20241021_biofuels
=======
  name: U_BI_AdaptedScenario
>>>>>>> fe66179e
  name_subworkflow: ""  # scenario name of the pypsa-earth subworkflow
  shared_cutouts: true  # set to true to share the default cutout(s) across runs
                        # Note: value false requires build_cutout to be enabled

foresight: overnight

# option to disable the subworkflow to ease the analyses
disable_subworkflow: false

scenario:
  simpl: # only relevant for PyPSA-Eur
  - ""
  clusters: # number of nodes in Europe, any integer between 37 (1 node per country-zone) and several hundred
  - 11
  planning_horizons: # investment years for myopic and perfect; or costs year for overnight
  - 2035
  ll:
  - "v1.0"
  opts:
  - "Co2L"
  sopts:
  - "3H"
  demand:
  - "BI" # BI/DE/GH

policy_config:
  hydrogen:
    temporal_matching: "h2_monthly_matching" #either "h2_yearly_matching", "h2_monthly_matching", "no_res_matching"
    spatial_matching: false
    additionality: true # RE electricity is equal to the amount required for additional hydrogen export compared to the 0 export case ("reference_case")
    allowed_excess: 1.0
    is_reference: false # Whether or not this network is a reference case network, relevant only if additionality is _true_
    remove_h2_load: false #Whether or not to remove the h2 load from the network, relevant only if is_reference is _true_
<<<<<<< HEAD
    path_to_ref: "/nimble/home/haz43975/pypsa-earth-sec/results/20241021_biofuels/postnetworks/elec_s_11_ec_lv1.0_Co2L_3H_2035_0.071_BI_0export.nc" # Path to the reference case network for additionality calculation, relevant only if additionality is _true_ and is_reference is _false_
=======
    path_to_ref: "/nimble/home/haz43975/pypsa-earth-sec/results/U_BI_AdaptedScenario/postnetworks/elec_s_11_ec_lv1.0_Co2L_3H_2035_0.071_BI_0export.nc" # Path to the reference case network for additionality calculation, relevant only if additionality is _true_ and is_reference is _false_
>>>>>>> fe66179e
    re_country_load: false # Set to "True" to force the RE electricity to be equal to the electricity required for hydrogen export and the country electricity load. "False" excludes the country electricity load from the constraint.

clustering_options:
  alternative_clustering: true

countries: ['BR']

demand_data:
  update_data: true # if true, the workflow downloads the energy balances data saved in data/demand/unsd/data again. Turn on for the first run.
  base_year: 2019

  other_industries: false # Whether or not to include industries that are not specified. some countries have has exageratted numbers, check carefully.
  aluminium_year: 2019 # Year of the aluminium demand data specified in `data/AL_production.csv`


enable:
  retrieve_cost_data: true # if true, the workflow overwrites the cost data saved in data/costs again

fossil_reserves:
  oil: 2000 #TWh Maybe reduntant


export:
  h2export: [10] #,20,30,40,50,60,70,80,90,100] # Yearly export demand in TWh
  store: false # [True, False] # specifies wether an export store to balance demand is implemented
  store_capital_costs: "no_costs" # ["standard_costs", "no_costs"] # specifies the costs of the export store. "standard_costs" takes CAPEX of "hydrogen storage tank type 1 including compressor"
  export_profile: "constant" # use "ship" or "constant"
  ship:
    ship_capacity: 0.4 # TWh # 0.05 TWh for new ones, 0.003 TWh for Susio Frontier, 0.4 TWh according to Hampp2021: "Corresponds to 11360 t H2 (l) with LHV of 33.3333 Mwh/t_H2. Cihlar et al 2020 based on IEA 2019, Table 3-B"
    travel_time: 288 # hours # From Agadir to Rotterdam and back (12*24)
    fill_time: 24 # hours, for 48h see Hampp2021
    unload_time: 24 # hours for 48h see Hampp2021

custom_data:
  renewables_enertile: ["onwind", "onwind_rest", "solar"]
  renewables: ["onwind", "onwind2", "onwind3", "onwind4", "solar"] # ['csp', 'rooftop-solar', 'solar']
  energy_totals: true
  elec_demand: true
  heat_demand: false
  industry_demand: true
  industry_database: true
  transport_demand: false
  water_costs: false
  h2_underground: false
  add_existing: false
  custom_sectors: false
  gas_network: false # If "True" then a custom .csv file must be placed in "resources/custom_data/pipelines.csv" , If "False" the user can choose btw "greenfield" or Model built-in datasets. Please refer to ["sector"] below.
  rename_industry_carriers: {"Electricity": "electricity", "Biofuels": "solid biomass", "Heat": "low-temperature heat", "Natural Gas": "gas", "Coal": "coal", "Hydrogen": "hydrogen", "Oil": "oil"}

costs: # Costs used in PyPSA-Earth-Sec. Year depends on the wildcard planning_horizon in the scenario section
  version: v0.6.2
  lifetime: 25 #default lifetime
  # From a Lion Hirth paper, also reflects average of Noothout et al 2016
  discountrate: [0.071] #, 0.086, 0.111]
  # [EUR/USD] ECB: https://www.ecb.europa.eu/stats/exchange/eurofxref/html/eurofxref-graph-usd.en.html # noqa: E501
  USD2013_to_EUR2013: 0.7532

  # Marginal and capital costs can be overwritten
  # capital_cost:
  #   onwind: 500
  marginal_cost:
    solar: 0.01
    onwind: 0.015
    offwind: 0.015
    hydro: 0.
    H2: 0.
    battery: 0.

  emission_prices: # only used with the option Ep (emission prices)
    co2: 0.

  lines:
    length_factor: 1.25 #to estimate offwind connection costs


industry:
  St_primary_fraction: 0.9 # fraction of steel produced via primary route versus secondary route (scrap+EAF); today fraction is 0.6
    # 2020: 0.6
    # 2025: 0.55
    # 2030: 0.5
    # 2035: 0.45
    # 2040: 0.4
    # 2045: 0.35
    # 2050: 0.3
  DRI_fraction: 0.5 # fraction of the primary route converted to DRI + EAF
    # 2020: 0
    # 2025: 0
    # 2030: 0.05
    # 2035: 0.2
    # 2040: 0.4
    # 2045: 0.7
    # 2050: 1
  H2_DRI: 1.7   #H2 consumption in Direct Reduced Iron (DRI),  MWh_H2,LHV/ton_Steel from 51kgH2/tSt in Vogl et al (2018) doi:10.1016/j.jclepro.2018.08.279
  elec_DRI: 0.322   #electricity consumption in Direct Reduced Iron (DRI) shaft, MWh/tSt HYBRIT brochure https://ssabwebsitecdn.azureedge.net/-/media/hybrit/files/hybrit_brochure.pdf
  Al_primary_fraction: 0.2 # fraction of aluminium produced via the primary route versus scrap; today fraction is 0.4
    # 2020: 0.4
    # 2025: 0.375
    # 2030: 0.35
    # 2035: 0.325
    # 2040: 0.3
    # 2045: 0.25
    # 2050: 0.2
  MWh_CH4_per_tNH3_SMR: 10.8 # 2012's demand from https://ec.europa.eu/docsroom/documents/4165/attachments/1/translations/en/renditions/pdf
  MWh_elec_per_tNH3_SMR: 0.7 # same source, assuming 94-6% split methane-elec of total energy demand 11.5 MWh/tNH3
  MWh_H2_per_tNH3_electrolysis: 6.5 # from https://doi.org/10.1016/j.joule.2018.04.017, around 0.197 tH2/tHN3 (>3/17 since some H2 lost and used for energy)
  MWh_elec_per_tNH3_electrolysis: 1.17 # from https://doi.org/10.1016/j.joule.2018.04.017 Table 13 (air separation and HB)
  NH3_process_emissions: 24.5 # in MtCO2/a from SMR for H2 production for NH3 from UNFCCC for 2015 for EU28
  petrochemical_process_emissions: 25.5 # in MtCO2/a for petrochemical and other from UNFCCC for 2015 for EU28
  HVC_primary_fraction: 1. # fraction of today's HVC produced via primary route
  HVC_mechanical_recycling_fraction: 0. # fraction of today's HVC produced via mechanical recycling
  HVC_chemical_recycling_fraction: 0. # fraction of today's HVC produced via chemical recycling
  HVC_production_today: 52. # MtHVC/a from DECHEMA (2017), Figure 16, page 107; includes ethylene, propylene and BTX
  MWh_elec_per_tHVC_mechanical_recycling: 0.547 # from SI of https://doi.org/10.1016/j.resconrec.2020.105010, Table S5, for HDPE, PP, PS, PET. LDPE would be 0.756.
  MWh_elec_per_tHVC_chemical_recycling: 6.9 # Material Economics (2019), page 125; based on pyrolysis and electric steam cracking
  chlorine_production_today: 9.58 # MtCl/a from DECHEMA (2017), Table 7, page 43
  MWh_elec_per_tCl: 3.6 # DECHEMA (2017), Table 6, page 43
  MWh_H2_per_tCl: -0.9372  # DECHEMA (2017), page 43; negative since hydrogen produced in chloralkali process
  methanol_production_today: 1.5 # MtMeOH/a from DECHEMA (2017), page 62
  MWh_elec_per_tMeOH: 0.167 # DECHEMA (2017), Table 14, page 65
  MWh_CH4_per_tMeOH: 10.25 # DECHEMA (2017), Table 14, page 65
  hotmaps_locate_missing: false
  reference_year: 2015

solar_thermal:
  clearsky_model: simple
  orientation:
    slope: 45.
    azimuth: 180.

existing_capacities:
  grouping_years_power: [1960, 1965, 1970, 1975, 1980, 1985, 1990, 1995, 2000, 2005, 2010, 2015, 2020, 2025, 2030]
  grouping_years_heat: [1980, 1985, 1990, 1995, 2000, 2005, 2010, 2015, 2019] # these should not extend 2020
  threshold_capacity: 10
  default_heating_lifetime: 20
  conventional_carriers:
  - lignite
  - coal
  - oil
  - uranium

sector:
  gas:
    spatial_gas: true # ALWAYS TRUE
    network: false # ALWAYS FALSE for now (NOT USED)
    network_data: GGIT # Global dataset -> 'GGIT' , European dataset -> 'IGGIELGN'
    network_data_GGIT_status: ['Construction', 'Operating', 'Idle', 'Shelved', 'Mothballed', 'Proposed']
  hydrogen:
    network: true
    network_limit: 25000 #GWkm
    network_routes: greenfield # "gas or "greenfield". If "gas"  ->  the network data are fetched from ["sector"]["gas"]["network_data"]. If "greenfield"  -> the network follows the topology of electrical transmission lines
    gas_network_repurposing: true # If true -> ["sector"]["gas"]["network"] is automatically false
    underground_storage: false
    hydrogen_colors: false
    set_color_shares: false
    blue_share: 0.40
    pink_share: 0.05
  coal:
    shift_to_elec: true # If true, residential and services demand of coal is shifted to electricity. If false, the final energy demand of coal is disregarded
  international_bunkers: false #Whether or not to count the emissions of international aviation and navigation

  oil:
    spatial_oil: true

  district_heating:
    potential: 0.3 #maximum fraction of urban demand which can be supplied by district heating
      #increase of today's district heating demand to potential maximum district heating share
      #progress = 0 means today's district heating share, progress=-1 means maxumzm fraction of urban demand is supplied by district heating
    progress: 1
      #2020: 0.0
      #2030: 0.3
      #2040: 0.6
      #2050: 1.0
    district_heating_loss: 0.15
  reduce_space_heat_exogenously: true  # reduces space heat demand by a given factor (applied before losses in DH)
  # this can represent e.g. building renovation, building demolition, or if
  # the factor is negative: increasing floor area, increased thermal comfort, population growth
  reduce_space_heat_exogenously_factor: 0.29 # per unit reduction in space heat demand
  # the default factors are determined by the LTS scenario from http://tool.european-calculator.eu/app/buildings/building-types-area/?levers=1ddd4444421213bdbbbddd44444ffffff11f411111221111211l212221
    # 2020: 0.10  # this results in a space heat demand reduction of 10%
    # 2025: 0.09  # first heat demand increases compared to 2020 because of larger floor area per capita
    # 2030: 0.09
    # 2035: 0.11
    # 2040: 0.16
    # 2045: 0.21
    # 2050: 0.29
  tes: true
  tes_tau: # 180 day time constant for centralised, 3 day for decentralised
    decentral: 3
    central: 180
  boilers: true
  oil_boilers: false
  chp: true
  micro_chp: false
  solar_thermal: true
  heat_pump_sink_T: 55 #Celsius, based on DTU / large area radiators; used un build_cop_profiles.py
  time_dep_hp_cop: true #time dependent heat pump coefficient of performance
  solar_cf_correction: 0.788457 # = >>>1/1.2683
  bev_plug_to_wheel_efficiency: 0.2 #kWh/km from EPA https://www.fueleconomy.gov/feg/ for Tesla Model S
  bev_charge_efficiency: 0.9 #BEV (dis-)charging efficiency
  transport_heating_deadband_upper: 20.
  transport_heating_deadband_lower: 15.
  ICE_lower_degree_factor: 0.375 #in per cent increase in fuel consumption per degree above deadband
  ICE_upper_degree_factor: 1.6
  EV_lower_degree_factor: 0.98
  EV_upper_degree_factor: 0.63
  bev_avail_max: 0.95
  bev_avail_mean: 0.8
  bev_dsm_restriction_value: 0.75 #Set to 0 for no restriction on BEV DSM
  bev_dsm_restriction_time: 7 #Time at which SOC of BEV has to be dsm_restriction_value
  v2g: true #allows feed-in to grid from EV battery
  bev_dsm: true #turns on EV battery
  bev_energy: 0.05 #average battery size in MWh
  bev_availability: 0.5 #How many cars do smart charging
  transport_fuel_cell_efficiency: 1
  transport_internal_combustion_efficiency: 1
  industry_util_factor: 0.7

  biomass_transport: true  # biomass transport between nodes
  biomass_transport_default_cost: 0.1 #EUR/km/MWh
  solid_biomass_potential: 3604 # 4805 TWh/a for all bioenergy sources according to Welfle (2017), 75% solid, 0.28% gaseous according to IEA (2021)
  biogas_potential: 13.5 # TWh/a, Potential of whole modelled area
  biomass_to_liquid: True

  efficiency_heat_oil_to_elec: 0.9
  efficiency_heat_biomass_to_elec: 0.9
  efficiency_heat_gas_to_elec: 0.9

  dynamic_transport:
    enable: false # If "True", then the BEV and FCEV shares are obtained depening on the "Co2L"-wildcard (e.g. "Co2L0.70: 0.10"). If "False", then the shares are obtained depending on the "demand" wildcard and "planning_horizons" wildcard as listed below (e.g. "DF_2050: 0.08")
    land_transport_electric_share:
      Co2L2.0: 0.00
      Co2L1.0: 0.01
      Co2L0.90: 0.03
      Co2L0.80: 0.06
      Co2L0.70: 0.10
      Co2L0.60: 0.17
      Co2L0.50: 0.27
      Co2L0.40: 0.40
      Co2L0.30: 0.55
      Co2L0.20: 0.69
      Co2L0.10: 0.80
      Co2L0.00: 0.88
    land_transport_fuel_cell_share:
      Co2L2.0: 0.01
      Co2L1.0: 0.01
      Co2L0.90: 0.01
      Co2L0.80: 0.01
      Co2L0.70: 0.01
      Co2L0.60: 0.01
      Co2L0.50: 0.01
      Co2L0.40: 0.01
      Co2L0.30: 0.01
      Co2L0.20: 0.01
      Co2L0.10: 0.01
      Co2L0.00: 0.01
    bio_transport_share:
      Co2L2.0: 0.01
      Co2L1.0: 0.01
      Co2L0.90: 0.01
      Co2L0.80: 0.01
      Co2L0.70: 0.01
      Co2L0.60: 0.01
      Co2L0.50: 0.01
      Co2L0.40: 0.01
      Co2L0.30: 0.01
      Co2L0.20: 0.01
      Co2L0.10: 0.01
      Co2L0.00: 0.01

  land_transport_fuel_cell_share: # 1 means all FCEVs HERE
    BI_2030: 0.006
    GH_2030: 0.036
    DE_2030: 0.00
    AB_2030: 0.01
    BI_2035: 0.023
    GH_2035: 0.133
    DE_2035: 0.00
    BI_2040: 0.055
    GH_2040: 0.266
    DE_2040: 0.00
    BI_2045: 0.102
    GH_2045: 0.410
    DE_2045: 0.021
    BI_2050: 0.188
    GH_2050: 0.584
    DE_2050: 0.056

  land_transport_electric_share: # 1 means all EVs  # This leads to problems when non-zero HERE
    BI_2030: 0.022
    GH_2030: 0.018
    DE_2030: 0.038
    AB_2030: 0.01
    BI_2035: 0.065
    GH_2035: 0.054
    DE_2035: 0.133
    BI_2040: 0.112
    GH_2040: 0.090
    DE_2040: 0.264
    BI_2045: 0.183
    GH_2045: 0.164
    DE_2045: 0.457
    BI_2050: 0.287
    GH_2050: 0.263
    DE_2050: 0.742

  bio_transport_share: # 1 means all EVs  # This leads to problems when non-zero HERE
    BI_2035: 0.356
    GH_2035: 0.237
    DE_2035: 0.253


  bio_transport_share: # 1 means all EVs  # This leads to problems when non-zero HERE
    BI_2035: 0.356
    GH_2035: 0.237
    DE_2035: 0.253

  co2_network: true
  co2_sequestration_potential: 70 #MtCO2/a sequestration potential for Europe
  co2_sequestration_cost: 10 #EUR/tCO2 for sequestration of CO2
  hydrogen_underground_storage: false
  shipping_hydrogen_liquefaction: false
  shipping_average_efficiency: 0.575 #For conversion of fuel oil to propulsion in 2011

  shipping_hydrogen_share: #1.0
    BI_2030: 0.0
    GH_2030: 0.0
    DE_2030: 0.0
    BI_2035: 0.014
    GH_2035: 0.014
    DE_2035: 0.014
    BI_2040: 0.064
    GH_2040: 0.064
    DE_2040: 0.065
    BI_2045: 0.128
    GH_2045: 0.130
    DE_2045: 0.131
    BI_2050: 0.240
    GH_2050: 0.248
    DE_2050: 0.254

  gadm_level: 1
  marginal_cost_storage: 0
  methanation: true
  helmeth: true
  dac: true
  SMR: true
  SMR CC: true
  cc_fraction: 0.9
  cc: true
  space_heat_share: 0.6 # the share of space heating from all heating. Remainder goes to water heating.
  airport_sizing_factor: 3

  min_part_load_fischer_tropsch: 0.9

  conventional_generation: # generator : carrier
    OCGT: gas
    #Gen_Test: oil # Just for testing purposes

# snapshots are originally set in PyPSA-Earth/config.yaml but used again by PyPSA-Earth-Sec
snapshots:
  # arguments to pd.date_range
  start: "2013-01-01"
  end: "2014-01-01"
  inclusive: "left" # end is not inclusive

# atlite:
#   cutout: ./cutouts/africa-2013-era5.nc

build_osm_network:  # TODO: To Remove this once we merge pypsa-earth and pypsa-earth-sec
  force_ac: true  # When true, it forces all components (lines and substation) to be AC-only. To be used if DC assets create problem.

solving:
  #tmpdir: "path/to/tmp"
  options:
    formulation: kirchhoff
    clip_p_max_pu: 1.e-2
    load_shedding: false
    noisy_costs: true
    skip_iterations: true
    track_iterations: false
    min_iterations: 4
    max_iterations: 6

  solver:
    name: gurobi
    threads: 25
    method: 2 # barrier
    crossover: 0
    BarConvTol: 1.e-6
    Seed: 123
    AggFill: 0
    PreDual: 0
    GURO_PAR_BARDENSETHRESH: 200
    #FeasibilityTol: 1.e-6

  mem: 30000 #memory in MB; 20 GB enough for 50+B+I+H2; 100 GB for 181+B+I+H2

plotting:
  map:
    boundaries: [-11, 30, 34, 71]
    color_geomap:
      ocean: white
      land: whitesmoke
  costs_max: 10
  costs_threshold: 0.2
  energy_max: 20000
  energy_min: -20000
  energy_threshold: 15
  vre_techs:
  - onwind
  - offwind-ac
  - offwind-dc
  - solar
  - ror
  renewable_storage_techs:
  - PHS
  - hydro
  conv_techs:
  - OCGT
  - CCGT
  - Nuclear
  - Coal
  storage_techs:
  - hydro+PHS
  - battery
  - H2
  load_carriers:
  - AC load
  AC_carriers:
  - AC line
  - AC transformer
  link_carriers:
  - DC line
  - Converter AC-DC
  heat_links:
  - heat pump
  - resistive heater
  - CHP heat
  - CHP electric
  - gas boiler
  - central heat pump
  - central resistive heater
  - central CHP heat
  - central CHP electric
  - central gas boiler
  heat_generators:
  - gas boiler
  - central gas boiler
  - solar thermal collector
  - central solar thermal collector
  tech_colors:
    SMR CC: "darkblue"
    gas for industry CC: "brown"
    process emissions CC: "gray"
    CO2 pipeline: "gray"
    onwind: "dodgerblue"
    onwind2: "dodgerblue"
    onwind3: "dodgerblue"
    onwind4: "dodgerblue"
    onshore wind: "#235ebc"
    offwind: "#6895dd"
    offshore wind: "#6895dd"
    offwind-ac: "c"
    offshore wind (AC): "#6895dd"
    offwind-dc: "#74c6f2"
    offshore wind (DC): "#74c6f2"
    wave: '#004444'
    hydro: '#3B5323'
    hydro reservoir: '#3B5323'
    ror: '#78AB46'
    run of river: '#78AB46'
    hydroelectricity: 'blue'
    solar: "orange"
    solar PV: "#f9d002"
    solar thermal: coral
    solar rooftop: '#ffef60'
    OCGT: wheat
    OCGT marginal: sandybrown
    OCGT-heat: '#ee8340'
    gas boiler: '#ee8340'
    gas boilers: '#ee8340'
    gas boiler marginal: '#ee8340'
    gas-to-power/heat: 'brown'
    gas: brown
    natural gas: brown
    SMR: '#4F4F2F'
    oil: '#B5A642'
    oil EOP: '#B5A642'
    oil boiler: '#B5A677'
    lines: k
    transmission lines: k
    H2: m
    H2 electrolysis: m
    H2 liquefaction: m
    hydrogen storage: m
    battery: slategray
    battery storage: slategray
    home battery: '#614700'
    home battery storage: '#614700'
    Nuclear: r
    Nuclear marginal: r
    nuclear: r
    uranium: r
    Coal: k
    coal: k
    industry coal emissions: '#444444'
    Coal marginal: k
    Lignite: grey
    lignite: grey
    Lignite marginal: grey
    CCGT: '#ee8340'
    CCGT marginal: '#ee8340'
    heat pumps: '#76EE00'
    heat pump: '#76EE00'
    air heat pump: '#76EE00'
    ground heat pump: '#40AA00'
    power-to-heat: 'red'
    resistive heater: pink
    Sabatier: '#FF1493'
    methanation: '#FF1493'
    power-to-gas: 'purple'
    power-to-liquid: 'darkgreen'
    helmeth: '#7D0552'
    DAC: 'deeppink'
    co2 stored: '#123456'
    CO2 sequestration: '#123456'
    CC: k
    co2: '#123456'
    co2 vent: '#654321'
    agriculture heat: '#D07A7A'
    agriculture oil: '#1e1e1e'
    agriculture machinery oil: '#1e1e1e'
    agriculture machinery oil emissions: '#111111'
    agriculture electricity: '#222222'
    solid biomass for industry co2 from atmosphere: '#654321'
    solid biomass for industry co2 to stored: '#654321'
    solid biomass for industry CC: '#654321'
    gas for industry co2 to atmosphere: '#654321'
    gas emissions: '#654321'
    gas for industry co2 to stored: '#654321'
    Fischer-Tropsch: '#44DD33'
    kerosene for aviation: '#44BB11'
    naphtha for industry: '#44FF55'
    land transport oil: '#44DD33'
    rail transport oil: '#44DD33'
    water tanks: '#BBBBBB'
    hot water storage: '#BBBBBB'
    hot water charging: '#BBBBBB'
    hot water discharging: '#999999'
    # CO2 pipeline: '#999999'
    CHP: r
    CHP heat: r
    CHP electric: r
    PHS: g
    Ambient: k
    Electric load: b
    Heat load: r
    heat: darkred
    rural heat: '#880000'
    central heat: '#b22222'
    decentral heat: '#800000'
    low-temperature heat for industry: '#991111'
    process heat: '#FF3333'
    heat demand: darkred
    electric demand: k
    Li ion: grey
    district heating: '#CC4E5C'
    retrofitting: purple
    building retrofitting: purple
    BEV charger: grey
    V2G: grey
    land transport EV: grey
    electricity: k
    gas for industry: '#333333'
    solid biomass for industry: '#555555'
    industry electricity: '#222222'
    industry new electricity: '#222222'
    process emissions to stored: '#444444'
    process emissions to atmosphere: '#888888'
    process emissions: '#222222'
    oil emissions: '#666666'
    industry oil emissions: '#666666'
    land transport oil emissions: '#666666'
    land transport fuel cell: '#AAAAAA'
    biogas: '#800000'
    solid biomass: '#DAA520'
    today: '#D2691E'
    shipping: '#6495ED'
    shipping oil: "#6495ED"
    shipping oil emissions: "#6495ED"
    electricity distribution grid: 'y'
    solid biomass transport: green
    H2 for industry: "#222222"
    H2 for shipping: "#6495ED"
    biomass EOP: "green"
    biomass: "green"
    high-temp electrolysis: "magenta"
    oil pipeline: "grey"
    agriculture biomass: "green"
<<<<<<< HEAD
    biomass to liquid: "green"
=======
    land transport biomass: "green"
>>>>>>> fe66179e
<|MERGE_RESOLUTION|>--- conflicted
+++ resolved
@@ -6,11 +6,7 @@
 costs_dir: data/ #TODO change to the equivalent of technology data
 
 run:
-<<<<<<< HEAD
   name: 20241021_biofuels
-=======
-  name: U_BI_AdaptedScenario
->>>>>>> fe66179e
   name_subworkflow: ""  # scenario name of the pypsa-earth subworkflow
   shared_cutouts: true  # set to true to share the default cutout(s) across runs
                         # Note: value false requires build_cutout to be enabled
@@ -44,11 +40,7 @@
     allowed_excess: 1.0
     is_reference: false # Whether or not this network is a reference case network, relevant only if additionality is _true_
     remove_h2_load: false #Whether or not to remove the h2 load from the network, relevant only if is_reference is _true_
-<<<<<<< HEAD
     path_to_ref: "/nimble/home/haz43975/pypsa-earth-sec/results/20241021_biofuels/postnetworks/elec_s_11_ec_lv1.0_Co2L_3H_2035_0.071_BI_0export.nc" # Path to the reference case network for additionality calculation, relevant only if additionality is _true_ and is_reference is _false_
-=======
-    path_to_ref: "/nimble/home/haz43975/pypsa-earth-sec/results/U_BI_AdaptedScenario/postnetworks/elec_s_11_ec_lv1.0_Co2L_3H_2035_0.071_BI_0export.nc" # Path to the reference case network for additionality calculation, relevant only if additionality is _true_ and is_reference is _false_
->>>>>>> fe66179e
     re_country_load: false # Set to "True" to force the RE electricity to be equal to the electricity required for hydrogen export and the country electricity load. "False" excludes the country electricity load from the constraint.
 
 clustering_options:
@@ -648,8 +640,4 @@
     high-temp electrolysis: "magenta"
     oil pipeline: "grey"
     agriculture biomass: "green"
-<<<<<<< HEAD
-    biomass to liquid: "green"
-=======
-    land transport biomass: "green"
->>>>>>> fe66179e
+    biomass to liquid: "green"