import sys

sys.path.append("pypsa-earth/scripts")

from os.path import exists
from shutil import copyfile, move
from scripts.helpers import get_last_commit_message

from snakemake.remote.HTTP import RemoteProvider as HTTPRemoteProvider
from _helpers import create_country_list

HTTP = HTTPRemoteProvider()

if not exists("config.yaml"):
    copyfile("config.default.yaml", "config.yaml")


configfile: "config.pypsa-earth.yaml"
configfile: "config.yaml"


PYPSAEARTH_FOLDER = "pypsa-earth"

# convert country list according to the desired region
config["countries"] = create_country_list(config["countries"])

run = config["run"]


SDIR = config["summary_dir"] + run["name"]
RDIR = config["results_dir"] + run["name"]
CDIR = config["costs_dir"]

config.update({"git_commit": get_last_commit_message(".")})
config.update({"submodule_commit": get_last_commit_message(PYPSAEARTH_FOLDER)})

RDIR_PE = run["name"] + "/" if run.get("name") else ""
CDIR_PE = RDIR_PE if not run.get("shared_cutouts") else ""

CUTOUTS_PATH = "cutouts/" + CDIR_PE + (
    "cutout-2013-era5-tutorial.nc"
    if config["tutorial"]
    else "cutout-2013-era5.nc"
)


wildcard_constraints:
    ll="[a-z0-9\.]+",
    simpl="[a-zA-Z0-9]*|all",
    clusters="[0-9]+m?|all",
    opts="[-+a-zA-Z0-9\.\s]*",
    sopts="[-+a-zA-Z0-9\.\s]*",
    discountrate="[-+a-zA-Z0-9\.\s]*",
    demand="[-+a-zA-Z0-9\.\s]*",
    h2export="[0-9]+m?|all",
    planning_horizons="20[2-9][0-9]|2100",


if not config.get("disable_subworkflow", False):

    subworkflow pypsaearth:
        workdir:
            PYPSAEARTH_FOLDER
        snakefile:
            PYPSAEARTH_FOLDER + "/Snakefile"
        configfile:
            "./config.pypsa-earth.yaml"


if config.get("disable_subworkflow", False):

    def pypsaearth(path):
        return PYPSAEARTH_FOLDER + "/" + path


if config["enable"].get("retrieve_cost_data", True):

    rule retrieve_cost_data:
        input:
            HTTP.remote(
                f"raw.githubusercontent.com/PyPSA/technology-data/{config['costs']['version']}/outputs/costs"
                + "_{planning_horizons}.csv",
                keep_local=True,
            ),
        output:
            costs=CDIR + "costs_{planning_horizons}.csv",
        resources:
            mem_mb=5000,
        run:
            move(input[0], output[0])


rule prepare_sector_networks:
    input:
        expand(
            RDIR
            + "/prenetworks/elec_s{simpl}_{clusters}_ec_l{ll}_{opts}_{sopts}_{planning_horizons}_{discountrate}_{demand}.nc",
            **config["scenario"],
            **config["costs"]
        ),


rule override_res_all_nets:
    input:
        expand(
            RDIR
            + "/prenetworks/elec_s{simpl}_{clusters}_ec_l{ll}_{opts}_{sopts}_{planning_horizons}_{discountrate}_{demand}_presec.nc",
            **config["scenario"],
            **config["costs"],
            **config["export"]
        ),


rule solve_all_networks:
    input:
        expand(
            RDIR
            + "/postnetworks/elec_s{simpl}_{clusters}_ec_l{ll}_{opts}_{sopts}_{planning_horizons}_{discountrate}_{demand}_{h2export}export.nc",
            **config["scenario"],
            **config["costs"],
            **config["export"]
        ),


rule prepare_ports:
    output:
        ports="data/ports.csv",  # TODO move from data to resources
    script:
        "scripts/prepare_ports.py"


rule prepare_airports:
    params:
        airport_sizing_factor=config["sector"]["airport_sizing_factor"],
    output:
        ports="data/airports.csv",  # TODO move from data to resources
    script:
        "scripts/prepare_airports.py"


rule prepare_urban_percent:
    output:
        urban_percent="data/urban_percent.csv",  # TODO move from data to resources
    script:
        "scripts/prepare_urban_percent.py"


rule prepare_transport_data_input:
    output:
        transport_data_input="resources/transport_data.csv",
    script:
        "scripts/prepare_transport_data_input.py"


if not config["custom_data"]["gas_network"]:

    rule prepare_gas_network:
        params:
            gas_config=config["sector"]["gas"],
            alternative_clustering=config["clustering_options"][
                "alternative_clustering"
            ],
            countries_list=config["countries"],
            layer_id=config["build_shape_options"]["gadm_layer_id"],
            update=config["build_shape_options"]["update_file"],
            out_logging=config["build_shape_options"]["out_logging"],
            year=config["build_shape_options"]["year"],
            nprocesses=config["build_shape_options"]["nprocesses"],
            contended_flag=config["build_shape_options"]["contended_flag"],
            geo_crs=config["crs"]["geo_crs"],
            custom_gas_network=config["custom_data"]["gas_network"],
        input:
            regions_onshore=pypsaearth(
                "resources/" + RDIR_PE + "bus_regions/regions_onshore_elec_s{simpl}_{clusters}.geojson"
            ),
        output:
            clustered_gas_network="resources/gas_networks/gas_network_elec_s{simpl}_{clusters}.csv",
            gas_network_fig_1="resources/gas_networks/existing_gas_pipelines_{simpl}_{clusters}.png",
            gas_network_fig_2="resources/gas_networks/clustered_gas_pipelines_{simpl}_{clusters}.png",
        script:
            "scripts/prepare_gas_network.py"


rule prepare_sector_network:
    input:
        network=RDIR
        + "/prenetworks/elec_s{simpl}_{clusters}_ec_l{ll}_{opts}_{sopts}_{planning_horizons}_{discountrate}_{demand}_presec.nc",
        costs=CDIR + "costs_{planning_horizons}.csv",
        h2_cavern="data/hydrogen_salt_cavern_potentials.csv",
        nodal_energy_totals="resources/demand/heat/nodal_energy_heat_totals_{demand}_s{simpl}_{clusters}_{planning_horizons}.csv",
        transport="resources/demand/transport_{demand}_s{simpl}_{clusters}_{planning_horizons}.csv",
        avail_profile="resources/pattern_profiles/avail_profile_{demand}_s{simpl}_{clusters}_{planning_horizons}.csv",
        dsm_profile="resources/pattern_profiles/dsm_profile_{demand}_s{simpl}_{clusters}_{planning_horizons}.csv",
        nodal_transport_data="resources/demand/nodal_transport_data_{demand}_s{simpl}_{clusters}_{planning_horizons}.csv",
        overrides="data/override_component_attrs",
        clustered_pop_layout="resources/population_shares/pop_layout_elec_s{simpl}_{clusters}_{planning_horizons}.csv",
        industrial_demand="resources/demand/industrial_energy_demand_per_node_elec_s{simpl}_{clusters}_{planning_horizons}_{demand}.csv",
        energy_totals="data/energy_totals_{demand}_{planning_horizons}.csv",
        airports="data/airports.csv",
        ports="data/ports.csv",
        heat_demand="resources/demand/heat/heat_demand_{demand}_s{simpl}_{clusters}_{planning_horizons}.csv",
        ashp_cop="resources/demand/heat/ashp_cop_{demand}_s{simpl}_{clusters}_{planning_horizons}.csv",
        gshp_cop="resources/demand/heat/gshp_cop_{demand}_s{simpl}_{clusters}_{planning_horizons}.csv",
        solar_thermal="resources/demand/heat/solar_thermal_{demand}_s{simpl}_{clusters}_{planning_horizons}.csv",
        district_heat_share="resources/demand/heat/district_heat_share_{demand}_s{simpl}_{clusters}_{planning_horizons}.csv",
        biomass_transport_costs="data/temp_hard_coded/biomass_transport_costs.csv",
        shapes_path=pypsaearth(
            "resources/" + RDIR_PE + "bus_regions/regions_onshore_elec_s{simpl}_{clusters}.geojson"
        ),
        pipelines="data_custom/pipelines.csv"
        if config["custom_data"]["gas_network"]
        else "resources/gas_networks/gas_network_elec_s{simpl}_{clusters}.csv",
    output:
        RDIR
        + "/prenetworks/elec_s{simpl}_{clusters}_ec_l{ll}_{opts}_{sopts}_{planning_horizons}_{discountrate}_{demand}.nc",
    threads: 1
    resources:
        mem_mb=2000,
    benchmark:
        (
            RDIR
            + "/benchmarks/prepare_network/elec_s{simpl}_{clusters}_ec_l{ll}_{opts}_{sopts}_{planning_horizons}_{discountrate}_{demand}"
        )
    script:
        "scripts/prepare_sector_network.py"


rule build_ship_profile:
    params:
        snapshots=config["snapshots"],
        ship_opts=config["export"]["ship"],
    output:
        ship_profile="resources/ship_profile_{h2export}TWh.csv",
    script:
        "scripts/build_ship_profile.py"


rule add_export:
    params:
        gadm_level=config["sector"]["gadm_level"],
        alternative_clustering=config["clustering_options"]["alternative_clustering"],
        store=config["export"]["store"],
        store_capital_costs=config["export"]["store_capital_costs"],
        export_profile=config["export"]["export_profile"],
        snapshots=config["snapshots"],
        USD_to_EUR=config["costs"]["USD2013_to_EUR2013"],
        lifetime=config["costs"]["lifetime"],
    input:
        overrides="data/override_component_attrs",
        export_ports="data/export_ports.csv",
        costs=CDIR + "costs_{planning_horizons}.csv",
        ship_profile="resources/ship_profile_{h2export}TWh.csv",
        network=RDIR
        + "/prenetworks/elec_s{simpl}_{clusters}_ec_l{ll}_{opts}_{sopts}_{planning_horizons}_{discountrate}_{demand}.nc",
        shapes_path=pypsaearth(
            "resources/" + RDIR_PE + "bus_regions/regions_onshore_elec_s{simpl}_{clusters}.geojson"
        ),
    output:
        RDIR
        + "/prenetworks/elec_s{simpl}_{clusters}_ec_l{ll}_{opts}_{sopts}_{planning_horizons}_{discountrate}_{demand}_{h2export}export.nc",
    script:
        "scripts/add_export.py"


rule override_respot:
    params:
        run=config["run"],
        custom_data=config["custom_data"],
        countries=config["countries"],
    input:
        **{
            f"custom_res_pot_{tech}_{planning_horizons}_{discountrate}": f"resources/custom_renewables/{tech}_{planning_horizons}_{discountrate}_potential.csv"
            for tech in config["custom_data"]["renewables"]
            for discountrate in config["costs"]["discountrate"]
            for planning_horizons in config["scenario"]["planning_horizons"]
        },
        **{
            f"custom_res_ins_{tech}_{planning_horizons}_{discountrate}": f"resources/custom_renewables/{tech}_{planning_horizons}_{discountrate}_installable.csv"
            for tech in config["custom_data"]["renewables"]
            for discountrate in config["costs"]["discountrate"]
            for planning_horizons in config["scenario"]["planning_horizons"]
        },
        overrides="data/override_component_attrs",
        network=pypsaearth("networks/" + RDIR_PE + "elec_s{simpl}_{clusters}_ec_l{ll}_{opts}.nc"),
        energy_totals="data/energy_totals_{demand}_{planning_horizons}.csv",
    output:
        RDIR
        + "/prenetworks/elec_s{simpl}_{clusters}_ec_l{ll}_{opts}_{sopts}_{planning_horizons}_{discountrate}_{demand}_presec.nc",
    script:
        "scripts/override_respot.py"


rule prepare_transport_data:
    input:
        network=pypsaearth("networks/" + RDIR_PE + "elec_s{simpl}_{clusters}.nc"),
        energy_totals_name="data/energy_totals_{demand}_{planning_horizons}.csv",
        traffic_data_KFZ="data/emobility/KFZ__count",
        traffic_data_Pkw="data/emobility/Pkw__count",
        transport_name="resources/transport_data.csv",
        clustered_pop_layout="resources/population_shares/pop_layout_elec_s{simpl}_{clusters}_{planning_horizons}.csv",
        temp_air_total="resources/temperatures/temp_air_total_elec_s{simpl}_{clusters}_{planning_horizons}.nc",
    output:
        # nodal_energy_totals="resources/nodal_energy_totals_s{simpl}_{clusters}.csv",
        transport="resources/demand/transport_{demand}_s{simpl}_{clusters}_{planning_horizons}.csv",
        avail_profile="resources/pattern_profiles/avail_profile_{demand}_s{simpl}_{clusters}_{planning_horizons}.csv",
        dsm_profile="resources/pattern_profiles/dsm_profile_{demand}_s{simpl}_{clusters}_{planning_horizons}.csv",
        nodal_transport_data="resources/demand/nodal_transport_data_{demand}_s{simpl}_{clusters}_{planning_horizons}.csv",
    script:
        "scripts/prepare_transport_data.py"


rule build_cop_profiles:
    params:
        heat_pump_sink_T=config["sector"]["heat_pump_sink_T"],
    input:
        temp_soil_total="resources/temperatures/temp_soil_total_elec_s{simpl}_{clusters}_{planning_horizons}.nc",
        temp_soil_rural="resources/temperatures/temp_soil_rural_elec_s{simpl}_{clusters}_{planning_horizons}.nc",
        temp_soil_urban="resources/temperatures/temp_soil_urban_elec_s{simpl}_{clusters}_{planning_horizons}.nc",
        temp_air_total="resources/temperatures/temp_air_total_elec_s{simpl}_{clusters}_{planning_horizons}.nc",
        temp_air_rural="resources/temperatures/temp_air_rural_elec_s{simpl}_{clusters}_{planning_horizons}.nc",
        temp_air_urban="resources/temperatures/temp_air_urban_elec_s{simpl}_{clusters}_{planning_horizons}.nc",
    output:
        cop_soil_total="resources/cops/cop_soil_total_elec_s{simpl}_{clusters}_{planning_horizons}.nc",
        cop_soil_rural="resources/cops/cop_soil_rural_elec_s{simpl}_{clusters}_{planning_horizons}.nc",
        cop_soil_urban="resources/cops/cop_soil_urban_elec_s{simpl}_{clusters}_{planning_horizons}.nc",
        cop_air_total="resources/cops/cop_air_total_elec_s{simpl}_{clusters}_{planning_horizons}.nc",
        cop_air_rural="resources/cops/cop_air_rural_elec_s{simpl}_{clusters}_{planning_horizons}.nc",
        cop_air_urban="resources/cops/cop_air_urban_elec_s{simpl}_{clusters}_{planning_horizons}.nc",
    resources:
        mem_mb=20000,
    benchmark:
        "benchmarks/build_cop_profiles/s{simpl}_{clusters}_{planning_horizons}"
    script:
        "scripts/build_cop_profiles.py"


rule prepare_heat_data:
    input:
        network=pypsaearth("networks/" + RDIR_PE + "elec_s{simpl}_{clusters}.nc"),
        energy_totals_name="data/energy_totals_{demand}_{planning_horizons}.csv",
        clustered_pop_layout="resources/population_shares/pop_layout_elec_s{simpl}_{clusters}_{planning_horizons}.csv",
        temp_air_total="resources/temperatures/temp_air_total_elec_s{simpl}_{clusters}_{planning_horizons}.nc",
        cop_soil_total="resources/cops/cop_soil_total_elec_s{simpl}_{clusters}_{planning_horizons}.nc",
        cop_air_total="resources/cops/cop_air_total_elec_s{simpl}_{clusters}_{planning_horizons}.nc",
        solar_thermal_total="resources/demand/heat/solar_thermal_total_elec_s{simpl}_{clusters}_{planning_horizons}.nc",
        heat_demand_total="resources/demand/heat/heat_demand_total_elec_s{simpl}_{clusters}_{planning_horizons}.nc",
        heat_profile="data/heat_load_profile_BDEW.csv",
    output:
        nodal_energy_totals="resources/demand/heat/nodal_energy_heat_totals_{demand}_s{simpl}_{clusters}_{planning_horizons}.csv",
        heat_demand="resources/demand/heat/heat_demand_{demand}_s{simpl}_{clusters}_{planning_horizons}.csv",
        ashp_cop="resources/demand/heat/ashp_cop_{demand}_s{simpl}_{clusters}_{planning_horizons}.csv",
        gshp_cop="resources/demand/heat/gshp_cop_{demand}_s{simpl}_{clusters}_{planning_horizons}.csv",
        solar_thermal="resources/demand/heat/solar_thermal_{demand}_s{simpl}_{clusters}_{planning_horizons}.csv",
        district_heat_share="resources/demand/heat/district_heat_share_{demand}_s{simpl}_{clusters}_{planning_horizons}.csv",
    script:
        "scripts/prepare_heat_data.py"


rule build_base_energy_totals:
    params:
        space_heat_share=config["sector"]["space_heat_share"],
        update_data=config["demand_data"]["update_data"],
        base_year=config["demand_data"]["base_year"],
        countries=config["countries"],
    input:
        unsd_paths="data/demand/unsd/paths/Energy_Statistics_Database.xlsx",
    output:
        energy_totals_base="data/energy_totals_base.csv",
    script:
        "scripts/build_base_energy_totals.py"


rule prepare_energy_totals:
    params:
        countries=config["countries"],
        base_year=config["demand_data"]["base_year"],
        sector_options=config["sector"],
    input:
        unsd_paths="data/energy_totals_base.csv",
        efficiency_gains_cagr="data/demand/efficiency_gains_cagr.csv",
        growth_factors_cagr="data/demand/growth_factors_cagr.csv",
        district_heating="data/demand/district_heating.csv",
        fuel_shares="data/demand/fuel_shares.csv",
    output:
        energy_totals="data/energy_totals_{demand}_{planning_horizons}.csv",
    script:
        "scripts/prepare_energy_totals.py"


rule build_solar_thermal_profiles:
    params:
        solar_thermal_config=config["solar_thermal"],
        snapshots=config["snapshots"],
    input:
        pop_layout_total="resources/population_shares/pop_layout_total_{planning_horizons}.nc",
        pop_layout_urban="resources/population_shares/pop_layout_urban_{planning_horizons}.nc",
        pop_layout_rural="resources/population_shares/pop_layout_rural_{planning_horizons}.nc",
        regions_onshore=pypsaearth(
            "resources/" + RDIR_PE + "bus_regions/regions_onshore_elec_s{simpl}_{clusters}.geojson"
        ),
        cutout=pypsaearth(CUTOUTS_PATH),
    output:
        solar_thermal_total="resources/demand/heat/solar_thermal_total_elec_s{simpl}_{clusters}_{planning_horizons}.nc",
        solar_thermal_urban="resources/demand/heat/solar_thermal_urban_elec_s{simpl}_{clusters}_{planning_horizons}.nc",
        solar_thermal_rural="resources/demand/heat/solar_thermal_rural_elec_s{simpl}_{clusters}_{planning_horizons}.nc",
    resources:
        mem_mb=20000,
    benchmark:
        "benchmarks/build_solar_thermal_profiles/s{simpl}_{clusters}_{planning_horizons}"
    script:
        "scripts/build_solar_thermal_profiles.py"


rule build_population_layouts:
    params:
        planning_horizons=config["scenario"]["planning_horizons"][0],
    input:
        nuts3_shapes=pypsaearth("resources/" + RDIR_PE + "shapes/gadm_shapes.geojson"),
        urban_percent="data/urban_percent.csv",
        cutout=pypsaearth(CUTOUTS_PATH),
    output:
        pop_layout_total="resources/population_shares/pop_layout_total_{planning_horizons}.nc",
        pop_layout_urban="resources/population_shares/pop_layout_urban_{planning_horizons}.nc",
        pop_layout_rural="resources/population_shares/pop_layout_rural_{planning_horizons}.nc",
        gdp_layout="resources/gdp_shares/gdp_layout_{planning_horizons}.nc",
    resources:
        mem_mb=20000,
    benchmark:
        "benchmarks/build_population_layouts_{planning_horizons}"
    threads: 8
    script:
        "scripts/build_population_layouts.py"


rule move_hardcoded_files_temp:
    input:
        "data/temp_hard_coded/energy_totals.csv",
    output:
        "resources/energy_totals.csv",
    shell:
        "cp -a data/temp_hard_coded/. resources"


rule build_clustered_population_layouts:
    input:
        pop_layout_total="resources/population_shares/pop_layout_total_{planning_horizons}.nc",
        pop_layout_urban="resources/population_shares/pop_layout_urban_{planning_horizons}.nc",
        pop_layout_rural="resources/population_shares/pop_layout_rural_{planning_horizons}.nc",
        gdp_layout="resources/gdp_shares/gdp_layout_{planning_horizons}.nc",
        regions_onshore=pypsaearth(
            "resources/" + RDIR_PE + "bus_regions/regions_onshore_elec_s{simpl}_{clusters}.geojson"
        ),
        cutout=pypsaearth(CUTOUTS_PATH),
    output:
        clustered_pop_layout="resources/population_shares/pop_layout_elec_s{simpl}_{clusters}_{planning_horizons}.csv",
        clustered_gdp_layout="resources/gdp_shares/gdp_layout_elec_s{simpl}_{clusters}_{planning_horizons}.csv",
    resources:
        mem_mb=10000,
    benchmark:
        "benchmarks/build_clustered_population_layouts/s{simpl}_{clusters}_{planning_horizons}"
    script:
        "scripts/build_clustered_population_layouts.py"


rule build_heat_demand:
    params:
        snapshots=config["snapshots"],
    input:
        pop_layout_total="resources/population_shares/pop_layout_total_{planning_horizons}.nc",
        pop_layout_urban="resources/population_shares/pop_layout_urban_{planning_horizons}.nc",
        pop_layout_rural="resources/population_shares/pop_layout_rural_{planning_horizons}.nc",
        regions_onshore=pypsaearth(
            "resources/" + RDIR_PE + "bus_regions/regions_onshore_elec_s{simpl}_{clusters}.geojson"
        ),
        cutout=pypsaearth(CUTOUTS_PATH),
    output:
        heat_demand_urban="resources/demand/heat/heat_demand_urban_elec_s{simpl}_{clusters}_{planning_horizons}.nc",
        heat_demand_rural="resources/demand/heat/heat_demand_rural_elec_s{simpl}_{clusters}_{planning_horizons}.nc",
        heat_demand_total="resources/demand/heat/heat_demand_total_elec_s{simpl}_{clusters}_{planning_horizons}.nc",
    resources:
        mem_mb=20000,
    benchmark:
        "benchmarks/build_heat_demand/s{simpl}_{clusters}_{planning_horizons}"
    script:
        "scripts/build_heat_demand.py"


rule build_temperature_profiles:
    params:
        snapshots=config["snapshots"],
    input:
        pop_layout_total="resources/population_shares/pop_layout_total_{planning_horizons}.nc",
        pop_layout_urban="resources/population_shares/pop_layout_urban_{planning_horizons}.nc",
        pop_layout_rural="resources/population_shares/pop_layout_rural_{planning_horizons}.nc",
        regions_onshore=pypsaearth(
            "resources/" + RDIR_PE + "bus_regions/regions_onshore_elec_s{simpl}_{clusters}.geojson"
        ),
        cutout=pypsaearth(CUTOUTS_PATH),
    output:
        temp_soil_total="resources/temperatures/temp_soil_total_elec_s{simpl}_{clusters}_{planning_horizons}.nc",
        temp_soil_rural="resources/temperatures/temp_soil_rural_elec_s{simpl}_{clusters}_{planning_horizons}.nc",
        temp_soil_urban="resources/temperatures/temp_soil_urban_elec_s{simpl}_{clusters}_{planning_horizons}.nc",
        temp_air_total="resources/temperatures/temp_air_total_elec_s{simpl}_{clusters}_{planning_horizons}.nc",
        temp_air_rural="resources/temperatures/temp_air_rural_elec_s{simpl}_{clusters}_{planning_horizons}.nc",
        temp_air_urban="resources/temperatures/temp_air_urban_elec_s{simpl}_{clusters}_{planning_horizons}.nc",
    resources:
        mem_mb=20000,
    benchmark:
        "benchmarks/build_temperature_profiles/s{simpl}_{clusters}_{planning_horizons}"
    script:
        "scripts/build_temperature_profiles.py"


rule copy_config:
    params:
        summary_dir=config["summary_dir"],
        run=config["run"],
    output:
        SDIR + "/configs/config.yaml",
    threads: 1
    resources:
        mem_mb=1000,
    benchmark:
        SDIR + "/benchmarks/copy_config"
    script:
        "scripts/copy_config.py"


rule solve_network:
    input:
        overrides="data/override_component_attrs",
        # network=RDIR
        # + "/prenetworks/elec_s{simpl}_{clusters}_ec_l{ll}_{opts}_{sopts}_{planning_horizons}_{discountrate}.nc",
        network=RDIR
        + "/prenetworks/elec_s{simpl}_{clusters}_ec_l{ll}_{opts}_{sopts}_{planning_horizons}_{discountrate}_{demand}_{h2export}export.nc",
        costs=CDIR + "costs_{planning_horizons}.csv",
        configs=SDIR + "/configs/config.yaml",  # included to trigger copy_config rule
    output:
        RDIR
        + "/postnetworks/elec_s{simpl}_{clusters}_ec_l{ll}_{opts}_{sopts}_{planning_horizons}_{discountrate}_{demand}_{h2export}export.nc",
    shadow:
        "shallow"
    log:
        solver=RDIR
        + "/logs/elec_s{simpl}_{clusters}_ec_l{ll}_{opts}_{sopts}_{planning_horizons}_{discountrate}_{demand}_{h2export}export_solver.log",
        python=RDIR
        + "/logs/elec_s{simpl}_{clusters}_ec_l{ll}_{opts}_{sopts}_{planning_horizons}_{discountrate}_{demand}_{h2export}export_python.log",
        memory=RDIR
        + "/logs/elec_s{simpl}_{clusters}_ec_l{ll}_{opts}_{sopts}_{planning_horizons}_{discountrate}_{demand}_{h2export}export_memory.log",
    threads: 25
    resources:
        mem_mb=config["solving"]["mem"],
    benchmark:
        (
            RDIR
            + "/benchmarks/solve_network/elec_s{simpl}_{clusters}_ec_l{ll}_{opts}_{sopts}_{planning_horizons}_{discountrate}_{demand}_{h2export}export"
        )
    script:
        "scripts/solve_network.py"


rule make_summary:
    params:
        planning_horizons=config["scenario"]["planning_horizons"],
        results_dir=config["results_dir"],
        summary_dir=config["summary_dir"],
        run=config["run"],
        scenario_config=config["scenario"],
        costs_config=config["costs"],
        h2export_qty=config["export"]["h2export"],
        foresight=config["foresight"],
    input:
        overrides="data/override_component_attrs",
        networks=expand(
            RDIR
            + "/postnetworks/elec_s{simpl}_{clusters}_ec_l{ll}_{opts}_{sopts}_{planning_horizons}_{discountrate}_{demand}_{h2export}export.nc",
            **config["scenario"],
            **config["costs"],
            **config["export"]
        ),
        costs=CDIR + "costs_{planning_horizons}.csv",
        plots=expand(
            RDIR
            + "/maps/elec_s{simpl}_{clusters}_ec_l{ll}_{opts}_{sopts}-costs-all_{planning_horizons}_{discountrate}_{demand}_{h2export}export.pdf",
            **config["scenario"],
            **config["costs"],
            **config["export"]
        ),
    output:
        nodal_costs=SDIR + "/csvs/nodal_costs.csv",
        nodal_capacities=SDIR + "/csvs/nodal_capacities.csv",
        nodal_cfs=SDIR + "/csvs/nodal_cfs.csv",
        cfs=SDIR + "/csvs/cfs.csv",
        costs=SDIR + "/csvs/costs.csv",
        capacities=SDIR + "/csvs/capacities.csv",
        curtailment=SDIR + "/csvs/curtailment.csv",
        energy=SDIR + "/csvs/energy.csv",
        supply=SDIR + "/csvs/supply.csv",
        supply_energy=SDIR + "/csvs/supply_energy.csv",
        prices=SDIR + "/csvs/prices.csv",
        weighted_prices=SDIR + "/csvs/weighted_prices.csv",
        market_values=SDIR + "/csvs/market_values.csv",
        price_statistics=SDIR + "/csvs/price_statistics.csv",
        metrics=SDIR + "/csvs/metrics.csv",
    threads: 2
    resources:
        mem_mb=10000,
    benchmark:
        SDIR + "/benchmarks/make_summary"
    script:
        "scripts/make_summary.py"


rule plot_network:
    input:
        overrides="data/override_component_attrs",
        network=RDIR
        + "/postnetworks/elec_s{simpl}_{clusters}_ec_l{ll}_{opts}_{sopts}_{planning_horizons}_{discountrate}_{demand}_{h2export}export.nc",
    output:
        map=RDIR
        + "/maps/elec_s{simpl}_{clusters}_ec_l{ll}_{opts}_{sopts}-costs-all_{planning_horizons}_{discountrate}_{demand}_{h2export}export.pdf",
    threads: 2
    resources:
        mem_mb=10000,
    benchmark:
        (
            RDIR
            + "/benchmarks/plot_network/elec_s{simpl}_{clusters}_ec_l{ll}_{opts}_{sopts}_{planning_horizons}_{discountrate}_{demand}_{h2export}export"
        )
    script:
        "scripts/plot_network.py"


rule plot_summary:
    input:
        costs=SDIR + "/csvs/costs.csv",
        energy=SDIR + "/csvs/energy.csv",
        balances=SDIR + "/csvs/supply_energy.csv",
    output:
        costs=SDIR + "/graphs/costs.pdf",
        energy=SDIR + "/graphs/energy.pdf",
        balances=SDIR + "/graphs/balances-energy.pdf",
    threads: 2
    resources:
        mem_mb=10000,
    benchmark:
        SDIR + "/benchmarks/plot_summary"
    script:
        "scripts/plot_summary.py"


rule build_industrial_database:
    output:
        industrial_database="data/industrial_database.csv",
    script:
        "scripts/build_industrial_database.py"


rule prepare_db:
    params:
        tech_colors=config["plotting"]["tech_colors"],
    input:
        network=RDIR
        + "/postnetworks/elec_s{simpl}_{clusters}_ec_l{ll}_{opts}_{sopts}_{planning_horizons}_{discountrate}_{demand}_{h2export}export.nc",
    output:
        db=RDIR
        + "/summaries/elec_s{simpl}_{clusters}_ec_l{ll}_{opts}_{sopts}-costs-all_{planning_horizons}_{discountrate}_{demand}_{h2export}export.csv",
    threads: 2
    resources:
        mem_mb=10000,
    benchmark:
        (
            RDIR
            + "/benchmarks/prepare_db/elec_s{simpl}_{clusters}_ec_l{ll}_{opts}_{sopts}_{planning_horizons}_{discountrate}_{demand}_{h2export}export"
        )
    script:
        "scripts/prepare_db.py"


rule run_test:
    params:
        dummy="This is a dummy parameter to satisfy snakefmt",
    run:
        import yaml

        with open(PYPSAEARTH_FOLDER + "/config.tutorial.yaml") as file:
            config_pypsaearth = yaml.full_load(file)
            config_pypsaearth["retrieve_databundle"] = {"show_progress": False}
            config_pypsaearth["electricity"]["extendable_carriers"]["Store"] = []
            config_pypsaearth["electricity"]["extendable_carriers"]["Link"] = []
            config_pypsaearth["electricity"]["co2limit"] = 7.75e7

            with open("./config.pypsa-earth.yaml", "w") as wfile:
                yaml.dump(config_pypsaearth, wfile)

        shell("cp test/config.test1.yaml config.yaml")
        shell("snakemake --cores all solve_all_networks --forceall")



rule clean:
    run:
        shell("rm -r " + PYPSAEARTH_FOLDER + "/resources")
        shell("rm -r " + PYPSAEARTH_FOLDER + "/networks")


<<<<<<< HEAD
if config["custom_data"].get("industry_demand", False) == True:

    rule build_industrial_distribution_key:  #custom data
        input:
            regions_onshore=pypsaearth(
                "resources/" + RDIR_PE + "bus_regions/regions_onshore_elec_s{simpl}_{clusters}.geojson"
            ),
            clustered_pop_layout="resources/population_shares/pop_layout_elec_s{simpl}_{clusters}.csv",
            clustered_gdp_layout="resources/gdp_shares/gdp_layout_elec_s{simpl}_{clusters}.csv",
            industrial_database="resources/custom_data/industrial_database.csv",
            shapes_path=pypsaearth(
                "resources/" + RDIR_PE + "bus_regions/regions_onshore_elec_s{simpl}_{clusters}.geojson"
            ),
            #shapes_path=PYPSAEARTH_FOLDER + "/resources/shapes/MAR2.geojson",
        output:
            industrial_distribution_key="resources/demand/industrial_distribution_key_elec_s{simpl}_{clusters}.csv",
        threads: 1
        resources:
            mem_mb=1000,
        benchmark:
            "benchmarks/build_industrial_distribution_key/s{simpl}_{clusters}"
        script:
            "scripts/build_industrial_distribution_key.py"

    rule build_industry_demand:  #custom data
        input:
            industry_sector_ratios="resources/custom_data/industry_sector_ratios_{demand}_{planning_horizons}.csv",
            industrial_distribution_key="resources/demand/industrial_distribution_key_elec_s{simpl}_{clusters}.csv",
            industrial_production_per_country_tomorrow="resources/custom_data/industrial_production_per_country_tomorrow_{planning_horizons}_{demand}.csv",
            costs=CDIR
            + "costs_{}.csv".format(config["scenario"]["planning_horizons"][0]),
            industry_growth_cagr="data/demand/industry_growth_cagr.csv",
        output:
            industrial_energy_demand_per_node="resources/demand/industrial_energy_demand_per_node_elec_s{simpl}_{clusters}_{planning_horizons}_{demand}.csv",
        threads: 1
        resources:
            mem_mb=1000,
        benchmark:
            "benchmarks/industrial_energy_demand_per_node_elec_s{simpl}_{clusters}_{planning_horizons}_{demand}.csv"
        script:
            "scripts/build_industry_demand.py"
=======
rule build_industrial_distribution_key:  #default data
    params:
        countries=config["countries"],
        gadm_level=config["sector"]["gadm_level"],
        alternative_clustering=config["clustering_options"]["alternative_clustering"],
        industry_database=config["custom_data"]["industry_database"],
    input:
        regions_onshore=pypsaearth(
            "resources/bus_regions/regions_onshore_elec_s{simpl}_{clusters}.geojson"
        ),
        clustered_pop_layout="resources/population_shares/pop_layout_elec_s{simpl}_{clusters}_{planning_horizons}.csv",
        clustered_gdp_layout="resources/gdp_shares/gdp_layout_elec_s{simpl}_{clusters}_{planning_horizons}.csv",
        industrial_database="data/industrial_database.csv",
        shapes_path=pypsaearth(
            "resources/bus_regions/regions_onshore_elec_s{simpl}_{clusters}.geojson"
        ),
    output:
        industrial_distribution_key="resources/demand/industrial_distribution_key_elec_s{simpl}_{clusters}_{planning_horizons}.csv",
    threads: 1
    resources:
        mem_mb=1000,
    benchmark:
        "benchmarks/build_industrial_distribution_key_elec_s{simpl}_{clusters}_{planning_horizons}"
    script:
        "scripts/build_industrial_distribution_key.py"
>>>>>>> ec4c8ed7


if config["custom_data"].get("industry_demand", False) == False:

    rule build_industrial_distribution_key:  #default data
        input:
            regions_onshore=pypsaearth(
                "resources/" + RDIR_PE + "bus_regions/regions_onshore_elec_s{simpl}_{clusters}.geojson"
            ),
            clustered_pop_layout="resources/population_shares/pop_layout_elec_s{simpl}_{clusters}.csv",
            clustered_gdp_layout="resources/gdp_shares/gdp_layout_elec_s{simpl}_{clusters}.csv",
            industrial_database="data/industrial_database.csv",
            shapes_path=pypsaearth(
                "resources/" + RDIR_PE + "bus_regions/regions_onshore_elec_s{simpl}_{clusters}.geojson"
            ),
        output:
            industrial_distribution_key="resources/demand/industrial_distribution_key_elec_s{simpl}_{clusters}.csv",
        threads: 1
        resources:
            mem_mb=1000,
        benchmark:
            "benchmarks/build_industrial_distribution_key_elec_s{simpl}_{clusters}"
        script:
            "scripts/build_industrial_distribution_key.py"



    rule build_industry_demand:  #default data
        input:
            industrial_distribution_key="resources/demand/industrial_distribution_key_elec_s{simpl}_{clusters}.csv",
            #industrial_production_per_country_tomorrow="resources/demand/industrial_production_per_country_tomorrow_{planning_horizons}_{demand}.csv",
            #industrial_production_per_country="data/industrial_production_per_country.csv",
            base_industry_totals="resources/demand/base_industry_totals_{planning_horizons}_{demand}.csv",
            industrial_database="data/industrial_database.csv",
            costs=CDIR + "costs_{}.csv".format(config["scenario"]["planning_horizons"][0]),
            industry_growth_cagr="data/demand/industry_growth_cagr.csv",
        output:
            industrial_energy_demand_per_node="resources/demand/industrial_energy_demand_per_node_elec_s{simpl}_{clusters}_{planning_horizons}_{demand}.csv",
        threads: 1
        resources:
            mem_mb=1000,
        benchmark:
            "benchmarks/industrial_energy_demand_per_node_elec_s{simpl}_{clusters}_{planning_horizons}_{demand}.csv"
        script:
            "scripts/build_industry_demand.py"

rule build_base_industry_totals:  #default data
    params:
        base_year=config["demand_data"]["base_year"],
        countries=config["countries"],
        other_industries=config["demand_data"]["other_industries"],
    input:
        #industrial_production_per_country="data/industrial_production_per_country.csv",
        #unsd_path="data/demand/unsd/data/",
        energy_totals_base="data/energy_totals_base.csv",
    output:
        base_industry_totals="resources/demand/base_industry_totals_{planning_horizons}_{demand}.csv",
    threads: 1
    resources:
        mem_mb=1000,
    benchmark:
        "benchmarks/build_base_industry_totals_{planning_horizons}_{demand}"
    script:
        "scripts/build_base_industry_totals.py"
<<<<<<< HEAD
=======


rule build_industry_demand:  #default data
    params:
        countries=config["countries"],
        industry_demand=config["custom_data"]["industry_demand"],
        base_year=config["demand_data"]["base_year"],
        industry_util_factor=config["sector"]["industry_util_factor"],
        aluminium_year=config["demand_data"]["aluminium_year"],
    input:
        industrial_distribution_key="resources/demand/industrial_distribution_key_elec_s{simpl}_{clusters}_{planning_horizons}.csv",
        #industrial_production_per_country_tomorrow="resources/demand/industrial_production_per_country_tomorrow_{planning_horizons}_{demand}.csv",
        #industrial_production_per_country="data/industrial_production_per_country.csv",
        base_industry_totals="resources/demand/base_industry_totals_{planning_horizons}_{demand}.csv",
        industrial_database="data/industrial_database.csv",
        costs=CDIR + "costs_{planning_horizons}.csv",
        industry_growth_cagr="data/demand/industry_growth_cagr.csv",
    output:
        industrial_energy_demand_per_node="resources/demand/industrial_energy_demand_per_node_elec_s{simpl}_{clusters}_{planning_horizons}_{demand}.csv",
    threads: 1
    resources:
        mem_mb=1000,
    benchmark:
        "benchmarks/industrial_energy_demand_per_node_elec_s{simpl}_{clusters}_{planning_horizons}_{demand}.csv"
    script:
        "scripts/build_industry_demand.py"
>>>>>>> ec4c8ed7
<|MERGE_RESOLUTION|>--- conflicted
+++ resolved
@@ -704,49 +704,6 @@
         shell("rm -r " + PYPSAEARTH_FOLDER + "/networks")
 
 
-<<<<<<< HEAD
-if config["custom_data"].get("industry_demand", False) == True:
-
-    rule build_industrial_distribution_key:  #custom data
-        input:
-            regions_onshore=pypsaearth(
-                "resources/" + RDIR_PE + "bus_regions/regions_onshore_elec_s{simpl}_{clusters}.geojson"
-            ),
-            clustered_pop_layout="resources/population_shares/pop_layout_elec_s{simpl}_{clusters}.csv",
-            clustered_gdp_layout="resources/gdp_shares/gdp_layout_elec_s{simpl}_{clusters}.csv",
-            industrial_database="resources/custom_data/industrial_database.csv",
-            shapes_path=pypsaearth(
-                "resources/" + RDIR_PE + "bus_regions/regions_onshore_elec_s{simpl}_{clusters}.geojson"
-            ),
-            #shapes_path=PYPSAEARTH_FOLDER + "/resources/shapes/MAR2.geojson",
-        output:
-            industrial_distribution_key="resources/demand/industrial_distribution_key_elec_s{simpl}_{clusters}.csv",
-        threads: 1
-        resources:
-            mem_mb=1000,
-        benchmark:
-            "benchmarks/build_industrial_distribution_key/s{simpl}_{clusters}"
-        script:
-            "scripts/build_industrial_distribution_key.py"
-
-    rule build_industry_demand:  #custom data
-        input:
-            industry_sector_ratios="resources/custom_data/industry_sector_ratios_{demand}_{planning_horizons}.csv",
-            industrial_distribution_key="resources/demand/industrial_distribution_key_elec_s{simpl}_{clusters}.csv",
-            industrial_production_per_country_tomorrow="resources/custom_data/industrial_production_per_country_tomorrow_{planning_horizons}_{demand}.csv",
-            costs=CDIR
-            + "costs_{}.csv".format(config["scenario"]["planning_horizons"][0]),
-            industry_growth_cagr="data/demand/industry_growth_cagr.csv",
-        output:
-            industrial_energy_demand_per_node="resources/demand/industrial_energy_demand_per_node_elec_s{simpl}_{clusters}_{planning_horizons}_{demand}.csv",
-        threads: 1
-        resources:
-            mem_mb=1000,
-        benchmark:
-            "benchmarks/industrial_energy_demand_per_node_elec_s{simpl}_{clusters}_{planning_horizons}_{demand}.csv"
-        script:
-            "scripts/build_industry_demand.py"
-=======
 rule build_industrial_distribution_key:  #default data
     params:
         countries=config["countries"],
@@ -772,52 +729,7 @@
         "benchmarks/build_industrial_distribution_key_elec_s{simpl}_{clusters}_{planning_horizons}"
     script:
         "scripts/build_industrial_distribution_key.py"
->>>>>>> ec4c8ed7
-
-
-if config["custom_data"].get("industry_demand", False) == False:
-
-    rule build_industrial_distribution_key:  #default data
-        input:
-            regions_onshore=pypsaearth(
-                "resources/" + RDIR_PE + "bus_regions/regions_onshore_elec_s{simpl}_{clusters}.geojson"
-            ),
-            clustered_pop_layout="resources/population_shares/pop_layout_elec_s{simpl}_{clusters}.csv",
-            clustered_gdp_layout="resources/gdp_shares/gdp_layout_elec_s{simpl}_{clusters}.csv",
-            industrial_database="data/industrial_database.csv",
-            shapes_path=pypsaearth(
-                "resources/" + RDIR_PE + "bus_regions/regions_onshore_elec_s{simpl}_{clusters}.geojson"
-            ),
-        output:
-            industrial_distribution_key="resources/demand/industrial_distribution_key_elec_s{simpl}_{clusters}.csv",
-        threads: 1
-        resources:
-            mem_mb=1000,
-        benchmark:
-            "benchmarks/build_industrial_distribution_key_elec_s{simpl}_{clusters}"
-        script:
-            "scripts/build_industrial_distribution_key.py"
-
-
-
-    rule build_industry_demand:  #default data
-        input:
-            industrial_distribution_key="resources/demand/industrial_distribution_key_elec_s{simpl}_{clusters}.csv",
-            #industrial_production_per_country_tomorrow="resources/demand/industrial_production_per_country_tomorrow_{planning_horizons}_{demand}.csv",
-            #industrial_production_per_country="data/industrial_production_per_country.csv",
-            base_industry_totals="resources/demand/base_industry_totals_{planning_horizons}_{demand}.csv",
-            industrial_database="data/industrial_database.csv",
-            costs=CDIR + "costs_{}.csv".format(config["scenario"]["planning_horizons"][0]),
-            industry_growth_cagr="data/demand/industry_growth_cagr.csv",
-        output:
-            industrial_energy_demand_per_node="resources/demand/industrial_energy_demand_per_node_elec_s{simpl}_{clusters}_{planning_horizons}_{demand}.csv",
-        threads: 1
-        resources:
-            mem_mb=1000,
-        benchmark:
-            "benchmarks/industrial_energy_demand_per_node_elec_s{simpl}_{clusters}_{planning_horizons}_{demand}.csv"
-        script:
-            "scripts/build_industry_demand.py"
+
 
 rule build_base_industry_totals:  #default data
     params:
@@ -837,8 +749,6 @@
         "benchmarks/build_base_industry_totals_{planning_horizons}_{demand}"
     script:
         "scripts/build_base_industry_totals.py"
-<<<<<<< HEAD
-=======
 
 
 rule build_industry_demand:  #default data
@@ -864,5 +774,4 @@
     benchmark:
         "benchmarks/industrial_energy_demand_per_node_elec_s{simpl}_{clusters}_{planning_horizons}_{demand}.csv"
     script:
-        "scripts/build_industry_demand.py"
->>>>>>> ec4c8ed7
+        "scripts/build_industry_demand.py"