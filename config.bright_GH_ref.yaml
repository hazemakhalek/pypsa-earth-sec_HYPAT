--- conflicted
+++ resolved
@@ -6,11 +6,7 @@
 costs_dir: data/ #TODO change to the equivalent of technology data
 
 run:
-<<<<<<< HEAD
   name: 20241021_biofuels
-=======
-  name: U_GH_AdaptedScenario
->>>>>>> fe66179e
   name_subworkflow: ""  # scenario name of the pypsa-earth subworkflow
   shared_cutouts: true  # set to true to share the default cutout(s) across runs
                         # Note: value false requires build_cutout to be enabled
@@ -645,8 +641,4 @@
     high-temp electrolysis: "magenta"
     oil pipeline: "grey"
     agriculture biomass: "green"
-<<<<<<< HEAD
     biomass to liquid: "green"
-=======
-    land transport biomass: "green"
->>>>>>> fe66179e
